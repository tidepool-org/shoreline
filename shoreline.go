--- conflicted
+++ resolved
@@ -3,12 +3,9 @@
 import (
 	"context"
 	"crypto/tls"
-<<<<<<< HEAD
-	"github.com/tidepool-org/shoreline/keycloak"
-=======
 	"github.com/Shopify/sarama"
 	"io/ioutil"
->>>>>>> 15ceb3bb
+	"github.com/tidepool-org/shoreline/keycloak"
 	"log"
 	"net/http"
 	"os"
@@ -173,12 +170,9 @@
 	defer clientStore.Disconnect()
 	clientStore.EnsureIndexes()
 
-<<<<<<< HEAD
 	keycloakClient := keycloak.NewClient(&config.Keycloak)
 	migrationStore := user.NewMigrationStore(clientStore, keycloakClient)
-	
-	userapi := user.InitApi(config.User, logger, migrationStore, highwater, marketoManager, keycloakClient)
-=======
+
 	// Start logging kafka connection debug info
 	sarama.Logger = logger
 
@@ -209,8 +203,7 @@
 		WithHttpClient(httpClient).
 		Build()
 
-	userapi := user.InitApi(config.User, logger, clientStore, marketoManager, notifier, seagull)
->>>>>>> 15ceb3bb
+	userapi := user.InitApi(config.User, logger, migrationStore, marketoManager, keycloakClient, notifier, seagull)
 	logger.Print("installing handlers")
 	userapi.SetHandlers("", rtr)
 
@@ -247,17 +240,9 @@
 	go func() {
 		for {
 			sig := <-signals
-<<<<<<< HEAD
-
-			if sig == syscall.SIGINT || sig == syscall.SIGTERM {
-				logger.Printf("Got signal [%s]", sig)
-				server.Close()
-				done <- true
-=======
 			logger.Printf("Got signal [%s], terminating ...", sig)
 			if err := server.Close(); err != nil {
 				log.Printf("Error while stopping http server: %v", err)
->>>>>>> 15ceb3bb
 			}
 			cancel()
 		}
