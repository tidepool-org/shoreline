// Package api provides primitives to interact with the openapi HTTP API.
//
// Code generated by github.com/deepmap/oapi-codegen version v1.9.0 DO NOT EDIT.
package api

import (
	"time"

	openapi_types "github.com/deepmap/oapi-codegen/pkg/types"
)

const (
	SessionTokenScopes = "sessionToken.Scopes"
)

<<<<<<< HEAD
=======
// Defines values for AverageGlucoseUnits.
const (
	AverageGlucoseUnitsMmolL AverageGlucoseUnits = "mmol/L"

	AverageGlucoseUnitsMmoll AverageGlucoseUnits = "mmol/l"
)

>>>>>>> 0a44e5a3
// Defines values for ClinicClinicSize.
const (
	ClinicClinicSizeN0249 ClinicClinicSize = "0-249"

	ClinicClinicSizeN1000 ClinicClinicSize = "1000+"

	ClinicClinicSizeN250499 ClinicClinicSize = "250-499"

	ClinicClinicSizeN500999 ClinicClinicSize = "500-999"
)

// Defines values for ClinicClinicType.
const (
	ClinicClinicTypeHealthcareSystem ClinicClinicType = "healthcare_system"

	ClinicClinicTypeOther ClinicClinicType = "other"

	ClinicClinicTypeProviderPractice ClinicClinicType = "provider_practice"

	ClinicClinicTypeResearcher ClinicClinicType = "researcher"

	ClinicClinicTypeVeterinaryClinic ClinicClinicType = "veterinary_clinic"
)

<<<<<<< HEAD
=======
// Defines values for ClinicPreferredBgUnits.
const (
	ClinicPreferredBgUnitsMgdL ClinicPreferredBgUnits = "mg/dL"

	ClinicPreferredBgUnitsMmolL ClinicPreferredBgUnits = "mmol/L"
)

>>>>>>> 0a44e5a3
// Defines values for MigrationStatus.
const (
	MigrationStatusCOMPLETED MigrationStatus = "COMPLETED"

	MigrationStatusPENDING MigrationStatus = "PENDING"

	MigrationStatusRUNNING MigrationStatus = "RUNNING"
)

<<<<<<< HEAD
=======
// Defines values for Tier.
const (
	TierTier0100 Tier = "tier0100"

	TierTier0200 Tier = "tier0200"

	TierTier0300 Tier = "tier0300"

	TierTier0400 Tier = "tier0400"
)

>>>>>>> 0a44e5a3
// AssociateClinicianToUser defines model for AssociateClinicianToUser.
type AssociateClinicianToUser struct {
	UserId string `json:"userId"`
}

<<<<<<< HEAD
=======
// Blood glucose value, in `mmol/L`
type AverageGlucose struct {
	Units AverageGlucoseUnits `json:"units"`

	// A floating point value representing a `mmol/L` value.
	Value float32 `json:"value"`
}

// AverageGlucoseUnits defines model for AverageGlucose.Units.
type AverageGlucoseUnits string

>>>>>>> 0a44e5a3
// Clinic
type Clinic struct {
	// Street address.
	Address    *string `json:"address,omitempty"`
	CanMigrate bool    `json:"canMigrate"`

	// City name.
	City       *string           `json:"city,omitempty"`
	ClinicSize *ClinicClinicSize `json:"clinicSize,omitempty"`
	ClinicType *ClinicClinicType `json:"clinicType,omitempty"`

	// Country name.
	Country     *string   `json:"country,omitempty"`
	CreatedTime time.Time `json:"createdTime"`

	// Clinic identifier.
	Id Id `json:"id"`

	// Name of the clinic.
	Name string `json:"name"`

	// An array of phone numbers.
	PhoneNumbers *[]PhoneNumber `json:"phoneNumbers,omitempty"`

	// Postal code. In the U.S., typically the zip code such as `94301` or `94301-1704`.
<<<<<<< HEAD
	PostalCode *string `json:"postalCode,omitempty"`
=======
	PostalCode       *string                `json:"postalCode,omitempty"`
	PreferredBgUnits ClinicPreferredBgUnits `json:"preferredBgUnits"`
>>>>>>> 0a44e5a3

	// Globally unique share code for a clinic. The share code is 3 groups of 4 uppercase alphanumeric characters in each group. Ambiguous characters such as `I` and `1`, or `O` and `0` are excluded.
	ShareCode string `json:"shareCode"`

	// State or province. In the U.S., typically something like `CA` or `California`.
<<<<<<< HEAD
	State       *string   `json:"state,omitempty"`
	UpdatedTime time.Time `json:"updatedTime"`
	Website     *string   `json:"website,omitempty"`
=======
	State           *string   `json:"state,omitempty"`
	Tier            string    `json:"tier"`
	TierDescription string    `json:"tierDescription"`
	UpdatedTime     time.Time `json:"updatedTime"`
	Website         *string   `json:"website,omitempty"`
>>>>>>> 0a44e5a3
}

// ClinicClinicSize defines model for Clinic.ClinicSize.
type ClinicClinicSize string

// ClinicClinicType defines model for Clinic.ClinicType.
type ClinicClinicType string

<<<<<<< HEAD
// The `id` may be empty if the clinician invite has not been accepted.
type Clinician struct {
	CreatedTime time.Time `json:"createdTime"`
	Email       string    `json:"email"`

=======
// ClinicPreferredBgUnits defines model for Clinic.PreferredBgUnits.
type ClinicPreferredBgUnits string

// The `id` may be empty if the clinician invite has not been accepted.
type Clinician struct {
	CreatedTime time.Time `json:"createdTime"`
	Email       string    `json:"email"`

>>>>>>> 0a44e5a3
	// String representation of a Tidepool User ID. Old style IDs are 10-digit strings consisting of only hexadeximcal digits. New style IDs are 36-digit [UUID v4](https://en.wikipedia.org/wiki/Universally_unique_identifier#Version_4_(random))
	Id *TidepoolUserId `json:"id,omitempty"`

	// The id of the invite if it hasn't been accepted
	InviteId *string `json:"inviteId,omitempty"`

	// The name of the clinician
	Name        *string        `json:"name,omitempty"`
	Roles       ClinicianRoles `json:"roles"`
	UpdatedTime time.Time      `json:"updatedTime"`
}

// ClinicianClinicRelationship defines model for ClinicianClinicRelationship.
type ClinicianClinicRelationship struct {
	// Clinic
	Clinic Clinic `json:"clinic"`

	// The `id` may be empty if the clinician invite has not been accepted.
	Clinician Clinician `json:"clinician"`
}

// ClinicianClinicRelationships defines model for ClinicianClinicRelationships.
type ClinicianClinicRelationships []ClinicianClinicRelationship

// ClinicianRoles defines model for ClinicianRoles.
type ClinicianRoles []string

// Clinicians defines model for Clinicians.
type Clinicians []Clinician

// Clinics defines model for Clinics.
type Clinics []Clinic

// CreatePatient defines model for CreatePatient.
type CreatePatient struct {
<<<<<<< HEAD
	IsMigrated *bool `json:"isMigrated,omitempty"`
=======
	AttestationSubmitted *bool `json:"attestationSubmitted,omitempty"`
	IsMigrated           *bool `json:"isMigrated,omitempty"`
>>>>>>> 0a44e5a3

	// String representation of a Tidepool User ID. Old style IDs are 10-digit strings consisting of only hexadeximcal digits. New style IDs are 36-digit [UUID v4](https://en.wikipedia.org/wiki/Universally_unique_identifier#Version_4_(random))
	LegacyClinicianId *TidepoolUserId     `json:"legacyClinicianId,omitempty"`
	Permissions       *PatientPermissions `json:"permissions,omitempty"`
}

// Error defines model for Error.
type Error struct {
	Code    int    `json:"code"`
	Message string `json:"message"`
}

// Clinic identifier.
type Id string

// Meta defines model for Meta.
type Meta struct {
	Count *int `json:"count,omitempty"`
}
<<<<<<< HEAD

// Migration defines model for Migration.
type Migration struct {
	CreatedTime time.Time `json:"createdTime"`

	// The current status of the migration
	Status      *MigrationStatus `json:"status,omitempty"`
	UpdatedTime time.Time        `json:"updatedTime"`

	// The user id of the legacy clinician account that needs to be migrated.
	UserId string `json:"userId"`
}

// The current status of the migration
type MigrationStatus string

// MigrationUpdate defines model for MigrationUpdate.
type MigrationUpdate struct {
	// The current status of the migration
	Status MigrationStatus `json:"status"`
}

// Migrations defines model for Migrations.
type Migrations []Migration

// Patient defines model for Patient.
type Patient struct {
	BirthDate   openapi_types.Date `json:"birthDate"`
	CreatedTime time.Time          `json:"createdTime"`
	Email       *string            `json:"email,omitempty"`
=======

// Migration defines model for Migration.
type Migration struct {
	AttestationTime time.Time `json:"attestationTime"`
	CreatedTime     time.Time `json:"createdTime"`

	// The current status of the migration
	Status      *MigrationStatus `json:"status,omitempty"`
	UpdatedTime time.Time        `json:"updatedTime"`

	// The user id of the legacy clinician account that needs to be migrated.
	UserId string `json:"userId"`
}

// The current status of the migration
type MigrationStatus string

// MigrationUpdate defines model for MigrationUpdate.
type MigrationUpdate struct {
	// The current status of the migration
	Status MigrationStatus `json:"status"`
}

// Migrations defines model for Migrations.
type Migrations []Migration

// Patient defines model for Patient.
type Patient struct {
	AttestationSubmitted *bool              `json:"attestationSubmitted,omitempty"`
	BirthDate            openapi_types.Date `json:"birthDate"`
	CreatedTime          time.Time          `json:"createdTime"`
	Email                *string            `json:"email,omitempty"`
>>>>>>> 0a44e5a3

	// The full name of the patient
	FullName string `json:"fullName"`

	// String representation of a Tidepool User ID. Old style IDs are 10-digit strings consisting of only hexadeximcal digits. New style IDs are 36-digit [UUID v4](https://en.wikipedia.org/wiki/Universally_unique_identifier#Version_4_(random))
<<<<<<< HEAD
	Id TidepoolUserId `json:"id"`
=======
	Id                     TidepoolUserId `json:"id"`
	LastUploadReminderTime *time.Time     `json:"lastUploadReminderTime,omitempty"`
>>>>>>> 0a44e5a3

	// The medical record number of the patient
	Mrn           *string             `json:"mrn,omitempty"`
	Permissions   *PatientPermissions `json:"permissions,omitempty"`
	Summary       *PatientSummary     `json:"summary,omitempty"`
	TargetDevices *[]string           `json:"targetDevices,omitempty"`
	UpdatedTime   time.Time           `json:"updatedTime"`
}

// PatientClinicRelationship defines model for PatientClinicRelationship.
type PatientClinicRelationship struct {
	// Clinic
	Clinic  Clinic  `json:"clinic"`
	Patient Patient `json:"patient"`
}

// PatientClinicRelationships defines model for PatientClinicRelationships.
type PatientClinicRelationships []PatientClinicRelationship

// PatientPermissions defines model for PatientPermissions.
type PatientPermissions struct {
	Custodian *map[string]interface{} `json:"custodian,omitempty"`
	Note      *map[string]interface{} `json:"note,omitempty"`
	Upload    *map[string]interface{} `json:"upload,omitempty"`
	View      *map[string]interface{} `json:"view,omitempty"`
}

// PatientSummary defines model for PatientSummary.
type PatientSummary struct {
	FirstData                *time.Time             `json:"firstData,omitempty"`
	HighGlucoseThreshold     *float64               `json:"highGlucoseThreshold,omitempty"`
	LastData                 *time.Time             `json:"lastData,omitempty"`
	LastUpdatedDate          *time.Time             `json:"lastUpdatedDate,omitempty"`
	LastUploadDate           *time.Time             `json:"lastUploadDate,omitempty"`
	LowGlucoseThreshold      *float64               `json:"lowGlucoseThreshold,omitempty"`
	OutdatedSince            *time.Time             `json:"outdatedSince,omitempty"`
	Periods                  *PatientSummaryPeriods `json:"periods,omitempty"`
	TotalDays                *int                   `json:"totalDays,omitempty"`
	VeryHighGlucoseThreshold *float64               `json:"veryHighGlucoseThreshold,omitempty"`
	VeryLowGlucoseThreshold  *float64               `json:"veryLowGlucoseThreshold,omitempty"`
}

// PatientSummaryPeriod defines model for PatientSummaryPeriod.
type PatientSummaryPeriod struct {
	// Blood glucose value, in `mmol/L`
	AverageGlucose             *AverageGlucose `json:"averageGlucose,omitempty"`
	GlucoseManagementIndicator *float64        `json:"glucoseManagementIndicator,omitempty"`
	TimeCGMUseMinutes          *int            `json:"timeCGMUseMinutes,omitempty"`
	TimeCGMUsePercent          *float64        `json:"timeCGMUsePercent,omitempty"`
	TimeCGMUseRecords          *int            `json:"timeCGMUseRecords,omitempty"`
	TimeInHighMinutes          *int            `json:"timeInHighMinutes,omitempty"`
	TimeInHighPercent          *float64        `json:"timeInHighPercent,omitempty"`
	TimeInHighRecords          *int            `json:"timeInHighRecords,omitempty"`
	TimeInLowMinutes           *int            `json:"timeInLowMinutes,omitempty"`
	TimeInLowPercent           *float64        `json:"timeInLowPercent,omitempty"`
	TimeInLowRecords           *int            `json:"timeInLowRecords,omitempty"`
	TimeInTargetMinutes        *int            `json:"timeInTargetMinutes,omitempty"`
	TimeInTargetPercent        *float64        `json:"timeInTargetPercent,omitempty"`
	TimeInTargetRecords        *int            `json:"timeInTargetRecords,omitempty"`
	TimeInVeryHighMinutes      *int            `json:"timeInVeryHighMinutes,omitempty"`
	TimeInVeryHighPercent      *float64        `json:"timeInVeryHighPercent,omitempty"`
	TimeInVeryHighRecords      *int            `json:"timeInVeryHighRecords,omitempty"`
	TimeInVeryLowMinutes       *int            `json:"timeInVeryLowMinutes,omitempty"`
	TimeInVeryLowPercent       *float64        `json:"timeInVeryLowPercent,omitempty"`
	TimeInVeryLowRecords       *int            `json:"timeInVeryLowRecords,omitempty"`
}

// PatientSummaryPeriods defines model for PatientSummaryPeriods.
type PatientSummaryPeriods struct {
	N14d *PatientSummaryPeriod `json:"14d,omitempty"`
}

// Patients defines model for Patients.
type Patients []Patient

// PatientsResponse defines model for PatientsResponse.
type PatientsResponse struct {
	Data *Patients `json:"data,omitempty"`
	Meta *Meta     `json:"meta,omitempty"`
}

// PhoneNumber defines model for PhoneNumber.
type PhoneNumber struct {
	Number string  `json:"number"`
	Type   *string `json:"type,omitempty"`
}

// String representation of a Tidepool User ID. Old style IDs are 10-digit strings consisting of only hexadeximcal digits. New style IDs are 36-digit [UUID v4](https://en.wikipedia.org/wiki/Universally_unique_identifier#Version_4_(random))
type TidepoolUserId string

<<<<<<< HEAD
=======
// Tier defines model for Tier.
type Tier string

// TriggerMigration defines model for TriggerMigration.
type TriggerMigration struct {
	AttestationSubmitted bool `json:"attestationSubmitted"`
}

// UpdateTier defines model for UpdateTier.
type UpdateTier struct {
	Tier Tier `json:"tier"`
}

>>>>>>> 0a44e5a3
// UpdateUserDetails defines model for UpdateUserDetails.
type UpdateUserDetails struct {
	Email *openapi_types.Email `json:"email,omitempty"`
}

// ClinicId defines model for clinicId.
type ClinicId string

// ClinicianId defines model for clinicianId.
type ClinicianId string

// CreatedTimeEnd defines model for createdTimeEnd.
type CreatedTimeEnd time.Time

// CreatedTimeStart defines model for createdTimeStart.
type CreatedTimeStart time.Time

// Email defines model for email.
type Email openapi_types.Email

// InviteId defines model for inviteId.
type InviteId string

// Limit defines model for limit.
type Limit int

// Offset defines model for offset.
type Offset int

// PatientId defines model for patientId.
type PatientId string

// Role defines model for role.
type Role string

// Search defines model for search.
type Search string

// ShareCode defines model for shareCode.
type ShareCode string

// Sort defines model for sort.
type Sort string

// String representation of a Tidepool User ID. Old style IDs are 10-digit strings consisting of only hexadeximcal digits. New style IDs are 36-digit [UUID v4](https://en.wikipedia.org/wiki/Universally_unique_identifier#Version_4_(random))
type UserId TidepoolUserId

// ListAllCliniciansParams defines parameters for ListAllClinicians.
type ListAllCliniciansParams struct {
	Offset *Offset `json:"offset,omitempty"`
	Limit  *Limit  `json:"limit,omitempty"`

	// Return records created after the given date (inclusive)
	CreatedTimeStart *CreatedTimeStart `json:"createdTimeStart,omitempty"`

	// Return records created before the given date (exclusive)
	CreatedTimeEnd *CreatedTimeEnd `json:"createdTimeEnd,omitempty"`
}

// ListClinicsForClinicianParams defines parameters for ListClinicsForClinician.
type ListClinicsForClinicianParams struct {
	Offset *Offset `json:"offset,omitempty"`
	Limit  *Limit  `json:"limit,omitempty"`
}

// ListClinicsParams defines parameters for ListClinics.
type ListClinicsParams struct {
	Limit     *Limit     `json:"limit,omitempty"`
	Offset    *Offset    `json:"offset,omitempty"`
	ShareCode *ShareCode `json:"shareCode,omitempty"`

	// Return records created after the given date (inclusive)
	CreatedTimeStart *CreatedTimeStart `json:"createdTimeStart,omitempty"`

	// Return records created before the given date (exclusive)
	CreatedTimeEnd *CreatedTimeEnd `json:"createdTimeEnd,omitempty"`
}

// CreateClinicJSONBody defines parameters for CreateClinic.
type CreateClinicJSONBody Clinic

// UpdateClinicJSONBody defines parameters for UpdateClinic.
type UpdateClinicJSONBody Clinic

// ListCliniciansParams defines parameters for ListClinicians.
type ListCliniciansParams struct {
	// Full text search query
	Search *Search `json:"search,omitempty"`
	Offset *Offset `json:"offset,omitempty"`
	Limit  *Limit  `json:"limit,omitempty"`
	Email  *Email  `json:"email,omitempty"`
	Role   *Role   `json:"role,omitempty"`
}

// CreateClinicianJSONBody defines parameters for CreateClinician.
type CreateClinicianJSONBody Clinician

// UpdateClinicianJSONBody defines parameters for UpdateClinician.
type UpdateClinicianJSONBody Clinician

// AssociateClinicianToUserJSONBody defines parameters for AssociateClinicianToUser.
type AssociateClinicianToUserJSONBody AssociateClinicianToUser

<<<<<<< HEAD
=======
// TriggerInitialMigrationJSONBody defines parameters for TriggerInitialMigration.
type TriggerInitialMigrationJSONBody TriggerMigration

>>>>>>> 0a44e5a3
// MigrateLegacyClinicianPatientsJSONBody defines parameters for MigrateLegacyClinicianPatients.
type MigrateLegacyClinicianPatientsJSONBody Migration

// UpdateMigrationJSONBody defines parameters for UpdateMigration.
type UpdateMigrationJSONBody MigrationUpdate

// ListPatientsParams defines parameters for ListPatients.
type ListPatientsParams struct {
	// Full text search query
	Search *Search `json:"search,omitempty"`
	Offset *Offset `json:"offset,omitempty"`
	Limit  *Limit  `json:"limit,omitempty"`

	// Sort order and attribute (e.g. +name or -name)
	Sort *Sort `json:"sort,omitempty"`
<<<<<<< HEAD
=======

	// Percentage of time of CGM use
	SummaryPeriods14dTimeCGMUsePercent *string `json:"summary.periods.14d.timeCGMUsePercent,omitempty"`

	// Percentage of time below 54 mg/dL
	SummaryPeriods14dTimeInVeryLowPercent *string `json:"summary.periods.14d.timeInVeryLowPercent,omitempty"`

	// Percentage of time in range 54-70 mg/dL
	SummaryPeriods14dTimeInLowPercent *string `json:"summary.periods.14d.timeInLowPercent,omitempty"`

	// Percentage of time in range 70-180 mg/dL
	SummaryPeriods14dTimeInTargetPercent *string `json:"summary.periods.14d.timeInTargetPercent,omitempty"`

	// Percentage of time in range 180-250 mg/dL
	SummaryPeriods14dTimeInHighPercent *string `json:"summary.periods.14d.timeInHighPercent,omitempty"`

	// Percentage of time above range 250 mg/dL
	SummaryPeriods14dTimeInVeryHighPercent *string `json:"summary.periods.14d.timeInVeryHighPercent,omitempty"`

	// Inclusive
	SummaryLastUploadDateFrom *time.Time `json:"summary.lastUploadDateFrom,omitempty"`

	// Exclusive
	SummaryLastUploadDateTo *time.Time `json:"summary.lastUploadDateTo,omitempty"`
>>>>>>> 0a44e5a3
}

// CreatePatientAccountJSONBody defines parameters for CreatePatientAccount.
type CreatePatientAccountJSONBody Patient

// CreatePatientFromUserJSONBody defines parameters for CreatePatientFromUser.
type CreatePatientFromUserJSONBody CreatePatient

// UpdatePatientJSONBody defines parameters for UpdatePatient.
type UpdatePatientJSONBody Patient

// UpdatePatientPermissionsJSONBody defines parameters for UpdatePatientPermissions.
type UpdatePatientPermissionsJSONBody PatientPermissions

// UpdateTierJSONBody defines parameters for UpdateTier.
type UpdateTierJSONBody UpdateTier

// UpdatePatientSummaryJSONBody defines parameters for UpdatePatientSummary.
type UpdatePatientSummaryJSONBody PatientSummary

// ListClinicsForPatientParams defines parameters for ListClinicsForPatient.
type ListClinicsForPatientParams struct {
	Offset *Offset `json:"offset,omitempty"`
	Limit  *Limit  `json:"limit,omitempty"`
}

// UpdateClinicUserDetailsJSONBody defines parameters for UpdateClinicUserDetails.
type UpdateClinicUserDetailsJSONBody UpdateUserDetails

// CreateClinicJSONRequestBody defines body for CreateClinic for application/json ContentType.
type CreateClinicJSONRequestBody CreateClinicJSONBody

// UpdateClinicJSONRequestBody defines body for UpdateClinic for application/json ContentType.
type UpdateClinicJSONRequestBody UpdateClinicJSONBody

// CreateClinicianJSONRequestBody defines body for CreateClinician for application/json ContentType.
type CreateClinicianJSONRequestBody CreateClinicianJSONBody

// UpdateClinicianJSONRequestBody defines body for UpdateClinician for application/json ContentType.
type UpdateClinicianJSONRequestBody UpdateClinicianJSONBody

// AssociateClinicianToUserJSONRequestBody defines body for AssociateClinicianToUser for application/json ContentType.
type AssociateClinicianToUserJSONRequestBody AssociateClinicianToUserJSONBody

<<<<<<< HEAD
=======
// TriggerInitialMigrationJSONRequestBody defines body for TriggerInitialMigration for application/json ContentType.
type TriggerInitialMigrationJSONRequestBody TriggerInitialMigrationJSONBody

>>>>>>> 0a44e5a3
// MigrateLegacyClinicianPatientsJSONRequestBody defines body for MigrateLegacyClinicianPatients for application/json ContentType.
type MigrateLegacyClinicianPatientsJSONRequestBody MigrateLegacyClinicianPatientsJSONBody

// UpdateMigrationJSONRequestBody defines body for UpdateMigration for application/json ContentType.
type UpdateMigrationJSONRequestBody UpdateMigrationJSONBody

// CreatePatientAccountJSONRequestBody defines body for CreatePatientAccount for application/json ContentType.
type CreatePatientAccountJSONRequestBody CreatePatientAccountJSONBody

// CreatePatientFromUserJSONRequestBody defines body for CreatePatientFromUser for application/json ContentType.
type CreatePatientFromUserJSONRequestBody CreatePatientFromUserJSONBody

// UpdatePatientJSONRequestBody defines body for UpdatePatient for application/json ContentType.
type UpdatePatientJSONRequestBody UpdatePatientJSONBody

// UpdatePatientPermissionsJSONRequestBody defines body for UpdatePatientPermissions for application/json ContentType.
type UpdatePatientPermissionsJSONRequestBody UpdatePatientPermissionsJSONBody

<<<<<<< HEAD
=======
// UpdateTierJSONRequestBody defines body for UpdateTier for application/json ContentType.
type UpdateTierJSONRequestBody UpdateTierJSONBody

// UpdatePatientSummaryJSONRequestBody defines body for UpdatePatientSummary for application/json ContentType.
type UpdatePatientSummaryJSONRequestBody UpdatePatientSummaryJSONBody

>>>>>>> 0a44e5a3
// UpdateClinicUserDetailsJSONRequestBody defines body for UpdateClinicUserDetails for application/json ContentType.
type UpdateClinicUserDetailsJSONRequestBody UpdateClinicUserDetailsJSONBody
<|MERGE_RESOLUTION|>--- conflicted
+++ resolved
@@ -13,8 +13,6 @@
 	SessionTokenScopes = "sessionToken.Scopes"
 )
 
-<<<<<<< HEAD
-=======
 // Defines values for AverageGlucoseUnits.
 const (
 	AverageGlucoseUnitsMmolL AverageGlucoseUnits = "mmol/L"
@@ -22,7 +20,6 @@
 	AverageGlucoseUnitsMmoll AverageGlucoseUnits = "mmol/l"
 )
 
->>>>>>> 0a44e5a3
 // Defines values for ClinicClinicSize.
 const (
 	ClinicClinicSizeN0249 ClinicClinicSize = "0-249"
@@ -47,8 +44,6 @@
 	ClinicClinicTypeVeterinaryClinic ClinicClinicType = "veterinary_clinic"
 )
 
-<<<<<<< HEAD
-=======
 // Defines values for ClinicPreferredBgUnits.
 const (
 	ClinicPreferredBgUnitsMgdL ClinicPreferredBgUnits = "mg/dL"
@@ -56,7 +51,6 @@
 	ClinicPreferredBgUnitsMmolL ClinicPreferredBgUnits = "mmol/L"
 )
 
->>>>>>> 0a44e5a3
 // Defines values for MigrationStatus.
 const (
 	MigrationStatusCOMPLETED MigrationStatus = "COMPLETED"
@@ -66,8 +60,6 @@
 	MigrationStatusRUNNING MigrationStatus = "RUNNING"
 )
 
-<<<<<<< HEAD
-=======
 // Defines values for Tier.
 const (
 	TierTier0100 Tier = "tier0100"
@@ -79,14 +71,11 @@
 	TierTier0400 Tier = "tier0400"
 )
 
->>>>>>> 0a44e5a3
 // AssociateClinicianToUser defines model for AssociateClinicianToUser.
 type AssociateClinicianToUser struct {
 	UserId string `json:"userId"`
 }
 
-<<<<<<< HEAD
-=======
 // Blood glucose value, in `mmol/L`
 type AverageGlucose struct {
 	Units AverageGlucoseUnits `json:"units"`
@@ -98,7 +87,6 @@
 // AverageGlucoseUnits defines model for AverageGlucose.Units.
 type AverageGlucoseUnits string
 
->>>>>>> 0a44e5a3
 // Clinic
 type Clinic struct {
 	// Street address.
@@ -115,37 +103,29 @@
 	CreatedTime time.Time `json:"createdTime"`
 
 	// Clinic identifier.
-	Id Id `json:"id"`
+	Id                    Id          `json:"id"`
+	LastDeletedPatientTag *PatientTag `json:"lastDeletedPatientTag,omitempty"`
 
 	// Name of the clinic.
-	Name string `json:"name"`
+	Name        string        `json:"name"`
+	PatientTags *[]PatientTag `json:"patientTags,omitempty"`
 
 	// An array of phone numbers.
 	PhoneNumbers *[]PhoneNumber `json:"phoneNumbers,omitempty"`
 
 	// Postal code. In the U.S., typically the zip code such as `94301` or `94301-1704`.
-<<<<<<< HEAD
-	PostalCode *string `json:"postalCode,omitempty"`
-=======
 	PostalCode       *string                `json:"postalCode,omitempty"`
 	PreferredBgUnits ClinicPreferredBgUnits `json:"preferredBgUnits"`
->>>>>>> 0a44e5a3
 
 	// Globally unique share code for a clinic. The share code is 3 groups of 4 uppercase alphanumeric characters in each group. Ambiguous characters such as `I` and `1`, or `O` and `0` are excluded.
 	ShareCode string `json:"shareCode"`
 
 	// State or province. In the U.S., typically something like `CA` or `California`.
-<<<<<<< HEAD
-	State       *string   `json:"state,omitempty"`
-	UpdatedTime time.Time `json:"updatedTime"`
-	Website     *string   `json:"website,omitempty"`
-=======
 	State           *string   `json:"state,omitempty"`
 	Tier            string    `json:"tier"`
 	TierDescription string    `json:"tierDescription"`
 	UpdatedTime     time.Time `json:"updatedTime"`
 	Website         *string   `json:"website,omitempty"`
->>>>>>> 0a44e5a3
 }
 
 // ClinicClinicSize defines model for Clinic.ClinicSize.
@@ -154,22 +134,14 @@
 // ClinicClinicType defines model for Clinic.ClinicType.
 type ClinicClinicType string
 
-<<<<<<< HEAD
+// ClinicPreferredBgUnits defines model for Clinic.PreferredBgUnits.
+type ClinicPreferredBgUnits string
+
 // The `id` may be empty if the clinician invite has not been accepted.
 type Clinician struct {
 	CreatedTime time.Time `json:"createdTime"`
 	Email       string    `json:"email"`
 
-=======
-// ClinicPreferredBgUnits defines model for Clinic.PreferredBgUnits.
-type ClinicPreferredBgUnits string
-
-// The `id` may be empty if the clinician invite has not been accepted.
-type Clinician struct {
-	CreatedTime time.Time `json:"createdTime"`
-	Email       string    `json:"email"`
-
->>>>>>> 0a44e5a3
 	// String representation of a Tidepool User ID. Old style IDs are 10-digit strings consisting of only hexadeximcal digits. New style IDs are 36-digit [UUID v4](https://en.wikipedia.org/wiki/Universally_unique_identifier#Version_4_(random))
 	Id *TidepoolUserId `json:"id,omitempty"`
 
@@ -205,12 +177,8 @@
 
 // CreatePatient defines model for CreatePatient.
 type CreatePatient struct {
-<<<<<<< HEAD
-	IsMigrated *bool `json:"isMigrated,omitempty"`
-=======
 	AttestationSubmitted *bool `json:"attestationSubmitted,omitempty"`
 	IsMigrated           *bool `json:"isMigrated,omitempty"`
->>>>>>> 0a44e5a3
 
 	// String representation of a Tidepool User ID. Old style IDs are 10-digit strings consisting of only hexadeximcal digits. New style IDs are 36-digit [UUID v4](https://en.wikipedia.org/wiki/Universally_unique_identifier#Version_4_(random))
 	LegacyClinicianId *TidepoolUserId     `json:"legacyClinicianId,omitempty"`
@@ -230,43 +198,11 @@
 type Meta struct {
 	Count *int `json:"count,omitempty"`
 }
-<<<<<<< HEAD
 
 // Migration defines model for Migration.
 type Migration struct {
-	CreatedTime time.Time `json:"createdTime"`
-
-	// The current status of the migration
-	Status      *MigrationStatus `json:"status,omitempty"`
-	UpdatedTime time.Time        `json:"updatedTime"`
-
-	// The user id of the legacy clinician account that needs to be migrated.
-	UserId string `json:"userId"`
-}
-
-// The current status of the migration
-type MigrationStatus string
-
-// MigrationUpdate defines model for MigrationUpdate.
-type MigrationUpdate struct {
-	// The current status of the migration
-	Status MigrationStatus `json:"status"`
-}
-
-// Migrations defines model for Migrations.
-type Migrations []Migration
-
-// Patient defines model for Patient.
-type Patient struct {
-	BirthDate   openapi_types.Date `json:"birthDate"`
-	CreatedTime time.Time          `json:"createdTime"`
-	Email       *string            `json:"email,omitempty"`
-=======
-
-// Migration defines model for Migration.
-type Migration struct {
-	AttestationTime time.Time `json:"attestationTime"`
-	CreatedTime     time.Time `json:"createdTime"`
+	AttestationTime *time.Time `json:"attestationTime,omitempty"`
+	CreatedTime     time.Time  `json:"createdTime"`
 
 	// The current status of the migration
 	Status      *MigrationStatus `json:"status,omitempty"`
@@ -294,23 +230,19 @@
 	BirthDate            openapi_types.Date `json:"birthDate"`
 	CreatedTime          time.Time          `json:"createdTime"`
 	Email                *string            `json:"email,omitempty"`
->>>>>>> 0a44e5a3
 
 	// The full name of the patient
 	FullName string `json:"fullName"`
 
 	// String representation of a Tidepool User ID. Old style IDs are 10-digit strings consisting of only hexadeximcal digits. New style IDs are 36-digit [UUID v4](https://en.wikipedia.org/wiki/Universally_unique_identifier#Version_4_(random))
-<<<<<<< HEAD
-	Id TidepoolUserId `json:"id"`
-=======
 	Id                     TidepoolUserId `json:"id"`
 	LastUploadReminderTime *time.Time     `json:"lastUploadReminderTime,omitempty"`
->>>>>>> 0a44e5a3
 
 	// The medical record number of the patient
 	Mrn           *string             `json:"mrn,omitempty"`
 	Permissions   *PatientPermissions `json:"permissions,omitempty"`
 	Summary       *PatientSummary     `json:"summary,omitempty"`
+	Tags          *[]string           `json:"tags"`
 	TargetDevices *[]string           `json:"targetDevices,omitempty"`
 	UpdatedTime   time.Time           `json:"updatedTime"`
 }
@@ -378,6 +310,15 @@
 	N14d *PatientSummaryPeriod `json:"14d,omitempty"`
 }
 
+// PatientTag defines model for PatientTag.
+type PatientTag struct {
+	// String representation of a resource id
+	Id string `json:"id"`
+
+	// The tag display name
+	Name string `json:"name"`
+}
+
 // Patients defines model for Patients.
 type Patients []Patient
 
@@ -396,14 +337,12 @@
 // String representation of a Tidepool User ID. Old style IDs are 10-digit strings consisting of only hexadeximcal digits. New style IDs are 36-digit [UUID v4](https://en.wikipedia.org/wiki/Universally_unique_identifier#Version_4_(random))
 type TidepoolUserId string
 
-<<<<<<< HEAD
-=======
 // Tier defines model for Tier.
 type Tier string
 
 // TriggerMigration defines model for TriggerMigration.
 type TriggerMigration struct {
-	AttestationSubmitted bool `json:"attestationSubmitted"`
+	AttestationSubmitted *bool `json:"attestationSubmitted,omitempty"`
 }
 
 // UpdateTier defines model for UpdateTier.
@@ -411,7 +350,6 @@
 	Tier Tier `json:"tier"`
 }
 
->>>>>>> 0a44e5a3
 // UpdateUserDetails defines model for UpdateUserDetails.
 type UpdateUserDetails struct {
 	Email *openapi_types.Email `json:"email,omitempty"`
@@ -443,6 +381,9 @@
 
 // PatientId defines model for patientId.
 type PatientId string
+
+// PatientTagId defines model for patientTagId.
+type PatientTagId string
 
 // Role defines model for role.
 type Role string
@@ -515,17 +456,20 @@
 // AssociateClinicianToUserJSONBody defines parameters for AssociateClinicianToUser.
 type AssociateClinicianToUserJSONBody AssociateClinicianToUser
 
-<<<<<<< HEAD
-=======
 // TriggerInitialMigrationJSONBody defines parameters for TriggerInitialMigration.
 type TriggerInitialMigrationJSONBody TriggerMigration
 
->>>>>>> 0a44e5a3
 // MigrateLegacyClinicianPatientsJSONBody defines parameters for MigrateLegacyClinicianPatients.
 type MigrateLegacyClinicianPatientsJSONBody Migration
 
 // UpdateMigrationJSONBody defines parameters for UpdateMigration.
 type UpdateMigrationJSONBody MigrationUpdate
+
+// CreatePatientTagJSONBody defines parameters for CreatePatientTag.
+type CreatePatientTagJSONBody PatientTag
+
+// UpdatePatientTagJSONBody defines parameters for UpdatePatientTag.
+type UpdatePatientTagJSONBody PatientTag
 
 // ListPatientsParams defines parameters for ListPatients.
 type ListPatientsParams struct {
@@ -536,8 +480,6 @@
 
 	// Sort order and attribute (e.g. +name or -name)
 	Sort *Sort `json:"sort,omitempty"`
-<<<<<<< HEAD
-=======
 
 	// Percentage of time of CGM use
 	SummaryPeriods14dTimeCGMUsePercent *string `json:"summary.periods.14d.timeCGMUsePercent,omitempty"`
@@ -562,7 +504,9 @@
 
 	// Exclusive
 	SummaryLastUploadDateTo *time.Time `json:"summary.lastUploadDateTo,omitempty"`
->>>>>>> 0a44e5a3
+
+	// Comma-separated list of patient tag IDs
+	Tags *[]string `json:"tags,omitempty"`
 }
 
 // CreatePatientAccountJSONBody defines parameters for CreatePatientAccount.
@@ -607,18 +551,21 @@
 // AssociateClinicianToUserJSONRequestBody defines body for AssociateClinicianToUser for application/json ContentType.
 type AssociateClinicianToUserJSONRequestBody AssociateClinicianToUserJSONBody
 
-<<<<<<< HEAD
-=======
 // TriggerInitialMigrationJSONRequestBody defines body for TriggerInitialMigration for application/json ContentType.
 type TriggerInitialMigrationJSONRequestBody TriggerInitialMigrationJSONBody
 
->>>>>>> 0a44e5a3
 // MigrateLegacyClinicianPatientsJSONRequestBody defines body for MigrateLegacyClinicianPatients for application/json ContentType.
 type MigrateLegacyClinicianPatientsJSONRequestBody MigrateLegacyClinicianPatientsJSONBody
 
 // UpdateMigrationJSONRequestBody defines body for UpdateMigration for application/json ContentType.
 type UpdateMigrationJSONRequestBody UpdateMigrationJSONBody
 
+// CreatePatientTagJSONRequestBody defines body for CreatePatientTag for application/json ContentType.
+type CreatePatientTagJSONRequestBody CreatePatientTagJSONBody
+
+// UpdatePatientTagJSONRequestBody defines body for UpdatePatientTag for application/json ContentType.
+type UpdatePatientTagJSONRequestBody UpdatePatientTagJSONBody
+
 // CreatePatientAccountJSONRequestBody defines body for CreatePatientAccount for application/json ContentType.
 type CreatePatientAccountJSONRequestBody CreatePatientAccountJSONBody
 
@@ -631,14 +578,11 @@
 // UpdatePatientPermissionsJSONRequestBody defines body for UpdatePatientPermissions for application/json ContentType.
 type UpdatePatientPermissionsJSONRequestBody UpdatePatientPermissionsJSONBody
 
-<<<<<<< HEAD
-=======
 // UpdateTierJSONRequestBody defines body for UpdateTier for application/json ContentType.
 type UpdateTierJSONRequestBody UpdateTierJSONBody
 
 // UpdatePatientSummaryJSONRequestBody defines body for UpdatePatientSummary for application/json ContentType.
 type UpdatePatientSummaryJSONRequestBody UpdatePatientSummaryJSONBody
 
->>>>>>> 0a44e5a3
 // UpdateClinicUserDetailsJSONRequestBody defines body for UpdateClinicUserDetails for application/json ContentType.
 type UpdateClinicUserDetailsJSONRequestBody UpdateClinicUserDetailsJSONBody
