--- conflicted
+++ resolved
@@ -13,10 +13,7 @@
 package unix
 
 import (
-<<<<<<< HEAD
-=======
 	"runtime"
->>>>>>> 9b1f58db
 	"syscall"
 	"unsafe"
 )
@@ -34,12 +31,6 @@
 	raw    RawSockaddrDatalink
 }
 
-<<<<<<< HEAD
-// Some external packages rely on SYS___SYSCTL being defined to implement their
-// own sysctl wrappers. Provide it here, even though direct syscalls are no
-// longer supported on darwin.
-const SYS___SYSCTL = 202
-=======
 // SockaddrCtl implements the Sockaddr interface for AF_SYSTEM type sockets.
 type SockaddrCtl struct {
 	ID   uint32
@@ -74,7 +65,6 @@
 // own sysctl wrappers. Provide it here, even though direct syscalls are no
 // longer supported on darwin.
 const SYS___SYSCTL = SYS_SYSCTL
->>>>>>> 9b1f58db
 
 // Translate "kern.hostname" to []_C_int{0,1,2,3}.
 func nametomib(name string) (mib []_C_int, err error) {
@@ -129,11 +119,7 @@
 	Forkattr    uint32
 }
 
-<<<<<<< HEAD
-//sysnb pipe() (r int, w int, err error)
-=======
 //sysnb pipe(p *[2]int32) (err error)
->>>>>>> 9b1f58db
 
 func Pipe(p []int) (err error) {
 	if len(p) != 2 {
