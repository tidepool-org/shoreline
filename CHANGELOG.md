--- conflicted
+++ resolved
@@ -2,25 +2,16 @@
 
 Shoreline is the module that manages logins and user accounts.
 
-<<<<<<< HEAD
-## [Unreleased]
-
+## 0.2.0 - 2019-07-30
 ### Added
-
 - Integration from Tidepool latest changes
 
 ### Changed
-
 - Update to MongoDb 3.6 drivers in order to use replica set connections
 
-## dblp.0.1.4 - 2019-04-17
-=======
-## [UNRELEASED] - 
 ### Fixed
 - Allow shoreline to accept a user update payload with un unchanged username or email.
 
-## [0.1.4] - 2019-04-17
->>>>>>> 52278ffa
 
 ### Changed
 - Fix status response of the service. On some cases (MongoDb restart mainly) the status was in error whereas all other entrypoints responded. 
