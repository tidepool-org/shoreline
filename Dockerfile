--- conflicted
+++ resolved
@@ -1,21 +1,8 @@
 # Development
 FROM golang:1.12.7-alpine AS development
-<<<<<<< HEAD
-
-RUN apk --no-cache update && \
-    apk --no-cache upgrade && \
-    apk add build-base git
-
 # Using Go module (go 1.12 need this variable to be set to enable modules)
 # The variable should default to "on", in Go 1.14 release
 ENV GO111MODULE on
-
-WORKDIR /go/src/github.com/tidepool-org/shoreline
-COPY . .
-RUN go get
-RUN ./build.sh
-
-=======
 WORKDIR /go/src/github.com/tidepool-org/shoreline
 RUN adduser -D tidepool && \
     chown -R tidepool /go/src/github.com/tidepool-org/shoreline
@@ -23,7 +10,6 @@
 USER tidepool
 COPY --chown=tidepool . .
 RUN ./build.sh
->>>>>>> 1738fb39
 CMD ["./dist/shoreline"]
 
 # Production
