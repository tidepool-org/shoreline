--- conflicted
+++ resolved
@@ -1,23 +1,18 @@
 # Development
-<<<<<<< HEAD
 FROM golang:1.12.7-alpine AS development
-=======
-FROM golang:1.11.4-alpine AS development
->>>>>>> ec63cd12
-
-WORKDIR /go/src/github.com/tidepool-org/shoreline
-
-COPY . .
 
 RUN apk --no-cache update && \
     apk --no-cache upgrade && \
     apk add build-base git
 
-RUN go get -u github.com/golang/dep/cmd/dep
+# Using Go module (go 1.12 need this variable to be set to enable modules)
+# The variable should default to "on", in Go 1.14 release
+ENV GO111MODULE on
 
-RUN dos2unix build.sh && \
-    dos2unix test.sh && \
-    ./build.sh
+WORKDIR /go/src/github.com/tidepool-org/shoreline
+COPY . .
+RUN go get
+RUN ./build.sh
 
 CMD ["./dist/shoreline"]
 
