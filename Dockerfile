# Development
<<<<<<< HEAD
FROM golang:1.19-alpine AS development
=======
FROM golang:1.16-alpine AS development
>>>>>>> 0a44e5a3
WORKDIR /go/src/github.com/tidepool-org/shoreline
RUN adduser -D tidepool && \
    apk add --no-cache git gcc musl-dev && \
    chown -R tidepool /go/src/github.com/tidepool-org/shoreline
USER tidepool
RUN go install github.com/cosmtrek/air@latest
COPY --chown=tidepool . .
RUN ./build.sh
CMD ["air"]

# Production
FROM alpine:latest AS production
WORKDIR /home/tidepool
RUN apk --no-cache update && \
    apk --no-cache upgrade && \
    apk add --no-cache ca-certificates && \
    adduser -D tidepool
USER tidepool
COPY --from=development --chown=tidepool /go/src/github.com/tidepool-org/shoreline/dist/shoreline .
CMD ["./shoreline"]<|MERGE_RESOLUTION|>--- conflicted
+++ resolved
@@ -1,9 +1,5 @@
 # Development
-<<<<<<< HEAD
 FROM golang:1.19-alpine AS development
-=======
-FROM golang:1.16-alpine AS development
->>>>>>> 0a44e5a3
 WORKDIR /go/src/github.com/tidepool-org/shoreline
 RUN adduser -D tidepool && \
     apk add --no-cache git gcc musl-dev && \
