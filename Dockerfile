--- conflicted
+++ resolved
@@ -1,9 +1,5 @@
 # Development
-<<<<<<< HEAD
-FROM golang:1.14.7-alpine AS development
-=======
 FROM golang:1.15-alpine AS development
->>>>>>> 15ceb3bb
 WORKDIR /go/src/github.com/tidepool-org/shoreline
 RUN adduser -D tidepool && \
     apk add --no-cache git gcc musl-dev && \
