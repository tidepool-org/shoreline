--- conflicted
+++ resolved
@@ -3,11 +3,7 @@
 language: go
 
 go:
-<<<<<<< HEAD
-  - 1.14.7
-=======
   - 1.15
->>>>>>> 15ceb3bb
 
 env:
   - GO111MODULE=on
