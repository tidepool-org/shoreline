package user

import (
	"encoding/json"
	"fmt"
	"log"
	"net/http"
	"os"
	"strconv"
	"strings"
	"time"

	"github.com/gorilla/mux"
	"github.com/tidepool-org/go-common/clients/highwater"
	"github.com/tidepool-org/go-common/clients/status"

	"../common"
	"../oauth2"
)

type (
	Api struct {
		Store     Storage
		ApiConfig ApiConfig
		metrics   highwater.Client
		oauth     oauth2.Client
		logger    *log.Logger
	}
	ApiConfig struct {
		//used for services
		ServerSecret         string `json:"serverSecret"`
		LongTermKey          string `json:"longTermKey"`
		LongTermDaysDuration int    `json:"longTermDaysDuration"`
		//so we can change the default lifetime of the token
		//we use seconds, this also helps for testing as you can time it out easily
		TokenDurationSecs float64 `json:"tokenDurationSecs"`
		//used for pw
		Salt string `json:"salt"`
		//used for token
		Secret string `json:"apiSecret"`
		//allows for the skipping of verification for testing
		VerificationSecret string `json:"verificationSecret"`
	}
	varsHandler func(http.ResponseWriter, *http.Request, map[string]string)
)

const (
	//api logging prefix
	USER_API_PREFIX = "api/user "

	TP_SERVER_NAME   = "x-tidepool-server-name"
	TP_SERVER_SECRET = "x-tidepool-server-secret"
	TP_SESSION_TOKEN = "x-tidepool-session-token"

	STATUS_NO_USR_DETAILS        = "No user details were given"
	STATUS_ERR_FINDING_USR       = "Error finding user"
	STATUS_ERR_CREATING_USR      = "Error creating the user"
	STATUS_ERR_UPDATING_USR      = "Error updating user"
	STATUS_USR_ALREADY_EXISTS    = "User already exists"
	STATUS_ERR_GENERATING_TOKEN  = "Error generating the token"
	STATUS_ERR_UPDATING_TOKEN    = "Error updating token"
	STATUS_MISSING_USR_DETAILS   = "Not all required details were given"
	STATUS_ERROR_UPDATING_PW     = "Error updating password"
	STATUS_MISSING_ID_PW         = "Missing id and/or password"
	STATUS_NO_MATCH              = "No user matched the given details"
	STATUS_NOT_VERIFIED          = "The user hasn't verified this account yet"
	STATUS_NO_TOKEN_MATCH        = "No token matched the given details"
	STATUS_PW_WRONG              = "Wrong password"
	STATUS_ERR_SENDING_EMAIL     = "Error sending email"
	STATUS_NO_TOKEN              = "No x-tidepool-session-token was found"
	STATUS_SERVER_TOKEN_REQUIRED = "A server token is required"
	STATUS_AUTH_HEADER_REQUIRED  = "Authorization header is required"
	STATUS_AUTH_HEADER_INVLAID   = "Authorization header is invalid"
	STATUS_GETSTATUS_ERR         = "Error checking service status"
	STATUS_UNAUTHORIZED          = "Not authorized for requested operation"
)

func InitApi(cfg ApiConfig, store Storage, metrics highwater.Client) *Api {
	return &Api{
		Store:     store,
		ApiConfig: cfg,
		metrics:   metrics,
		logger:    log.New(os.Stdout, USER_API_PREFIX, log.Lshortfile),
	}
}

func (a *Api) AttachOauth(client oauth2.Client) {
	a.oauth = client
}

func (a *Api) SetHandlers(prefix string, rtr *mux.Router) {

	rtr.HandleFunc("/status", a.GetStatus).Methods("GET")

	rtr.Handle("/user", varsHandler(a.GetUserInfo)).Methods("GET")
	rtr.Handle("/user/{userid}", varsHandler(a.GetUserInfo)).Methods("GET")

	rtr.Handle("/users", a.GetUsers).Methods("GET")

	rtr.HandleFunc("/childuser", a.CreateChildUser).Methods("POST")

	rtr.HandleFunc("/user", a.CreateUser).Methods("POST")
	rtr.Handle("/user", varsHandler(a.UpdateUser)).Methods("PUT")
	rtr.Handle("/user/{userid}", varsHandler(a.UpdateUser)).Methods("PUT")
	rtr.Handle("/user/{userid}", varsHandler(a.DeleteUser)).Methods("DELETE")

	rtr.HandleFunc("/login", a.Login).Methods("POST")
	rtr.HandleFunc("/login", a.RefreshSession).Methods("GET")
	rtr.Handle("/login/{longtermkey}", varsHandler(a.LongtermLogin)).Methods("POST")

	rtr.HandleFunc("/oauthlogin", a.oauth2Login).Methods("POST")

	rtr.HandleFunc("/serverlogin", a.ServerLogin).Methods("POST")

	rtr.Handle("/token/{token}", varsHandler(a.ServerCheckToken)).Methods("GET")

	rtr.HandleFunc("/logout", a.Logout).Methods("POST")

	rtr.HandleFunc("/private", a.AnonymousIdHashPair).Methods("GET")
	rtr.Handle("/private/{userid}/{key}", varsHandler(a.ManageIdHashPair)).Methods("GET", "POST", "PUT", "DELETE")

}

func (h varsHandler) ServeHTTP(res http.ResponseWriter, req *http.Request) {
	vars := mux.Vars(req)
	h(res, req, vars)
}

func (a *Api) GetStatus(res http.ResponseWriter, req *http.Request) {
	if err := a.Store.Ping(); err != nil {
		a.logger.Println(http.StatusInternalServerError, STATUS_GETSTATUS_ERR, err.Error())
		res.WriteHeader(http.StatusInternalServerError)
		res.Write([]byte(err.Error()))
		return
	}
	res.WriteHeader(http.StatusOK)
	return
}

// status: 201 User
// status: 400 STATUS_MISSING_USR_DETAILS
// status: 409 STATUS_USR_ALREADY_EXISTS
// status: 500 STATUS_ERR_GENERATING_TOKEN
func (a *Api) CreateUser(res http.ResponseWriter, req *http.Request) {

	usrDetails, err := getUserDetail(req)
	if err != nil {
		a.logger.Println(http.StatusBadRequest, STATUS_MISSING_USR_DETAILS, err.Error())
		sendModelAsResWithStatus(res, status.NewStatus(http.StatusBadRequest, STATUS_MISSING_USR_DETAILS), http.StatusBadRequest)
		return
	}

	newUsr, err := NewUser(usrDetails, a.ApiConfig.Salt)
	if err != nil {
		if err == User_error_name_pw_required {
			a.logger.Println(http.StatusBadRequest, STATUS_MISSING_USR_DETAILS, err.Error())
			sendModelAsResWithStatus(res, status.NewStatus(http.StatusBadRequest, STATUS_MISSING_USR_DETAILS), http.StatusBadRequest)
			return
		} else {
			a.logger.Println(http.StatusInternalServerError, STATUS_ERR_CREATING_USR, err.Error())
			sendModelAsResWithStatus(res, status.NewStatus(http.StatusInternalServerError, STATUS_ERR_CREATING_USR), http.StatusInternalServerError)
			return
		}
	}

	existingUsr, err := a.Store.FindUsers(newUsr)
	if err != nil {
		a.logger.Println(http.StatusInternalServerError, STATUS_ERR_CREATING_USR, err.Error())
		sendModelAsResWithStatus(res, status.NewStatus(http.StatusInternalServerError, STATUS_ERR_CREATING_USR), http.StatusInternalServerError)
		return
	}

	if existingUsr == nil || len(existingUsr) == 0 {
		//yay all is good!
		a.addUserAndSendStatus(newUsr, res, req)
		return
	}

	a.logger.Println(http.StatusConflict, STATUS_USR_ALREADY_EXISTS)
	sendModelAsResWithStatus(res, status.NewStatus(http.StatusConflict, STATUS_USR_ALREADY_EXISTS), http.StatusConflict)
	return
}

// status: 201 User
// status: 400 STATUS_MISSING_USR_DETAILS
// status: 500 STATUS_ERR_GENERATING_TOKEN
func (a *Api) CreateChildUser(res http.ResponseWriter, req *http.Request) {

	_, err := getUnpackedToken(req.Header.Get(TP_SESSION_TOKEN), a.ApiConfig.Secret)
	if err != nil {
		a.logger.Println(http.StatusUnauthorized, err.Error())
		res.WriteHeader(http.StatusUnauthorized)
		return
	}

	usrDetails, err := getUserDetail(req)
	if err != nil {
		a.logger.Println(http.StatusBadRequest, STATUS_MISSING_USR_DETAILS, err.Error())
		sendModelAsResWithStatus(res, status.NewStatus(http.StatusBadRequest, STATUS_MISSING_USR_DETAILS), http.StatusBadRequest)
		return
	}

	newChildUsr, err := NewChildUser(usrDetails, a.ApiConfig.Salt)
	if err != nil {
		a.logger.Println(http.StatusInternalServerError, STATUS_ERR_CREATING_USR, err.Error())
		sendModelAsResWithStatus(res, status.NewStatus(http.StatusInternalServerError, STATUS_ERR_CREATING_USR), http.StatusInternalServerError)
		return
	}

	a.addUserAndSendStatus(newChildUsr, res, req)
	return
}

// status: 200
// status: 400 STATUS_NO_USR_DETAILS
// status: 409 STATUS_USR_ALREADY_EXISTS
// status: 500 STATUS_ERR_FINDING_USR
// status: 500 STATUS_ERR_UPDATING_USR
func (a *Api) UpdateUser(res http.ResponseWriter, req *http.Request, vars map[string]string) {

	td, err := getUnpackedToken(req.Header.Get(TP_SESSION_TOKEN), a.ApiConfig.Secret)
	if err != nil {
		a.logger.Println(http.StatusUnauthorized, err.Error())
		res.WriteHeader(http.StatusUnauthorized)
		return
	}

	userId := vars["userid"]
	if userId != "" {

		// Non-server tokens can only update their own user id
		if !td.IsServer && userId != td.UserId {
			a.logger.Println(http.StatusUnauthorized, STATUS_UNAUTHORIZED)
			sendModelAsResWithStatus(res, status.NewStatus(http.StatusUnauthorized, STATUS_UNAUTHORIZED), http.StatusUnauthorized)
			return
		}
	} else {
		userId = td.UserId
	}

	var (
		//structure that the update are given to us in
		updatesToApply struct {
			Updates *UserDetail `json:"updates"`
		}
	)

	if req.ContentLength > 0 {
		err := json.NewDecoder(req.Body).Decode(&updatesToApply)

		if err != nil {
			a.logger.Println(http.StatusInternalServerError, STATUS_NO_USR_DETAILS, err.Error())
			sendModelAsResWithStatus(res, status.NewStatus(http.StatusInternalServerError, STATUS_NO_USR_DETAILS), http.StatusInternalServerError)
			return
		}
	}

	if updatesToApply.Updates != nil {

<<<<<<< HEAD
		usrToFind := UserFromDetails(&UserDetail{Id: usrId, Emails: []string{usrId}})
=======
		usrToFind := UserFromDetails(&UserDetail{Id: userId})
>>>>>>> 82dfe3fc

		if userToUpdate, err := a.Store.FindUser(usrToFind); err != nil {
			a.logger.Println(http.StatusInternalServerError, STATUS_ERR_FINDING_USR, err.Error())
			sendModelAsResWithStatus(res, status.NewStatus(http.StatusInternalServerError, STATUS_ERR_FINDING_USR), http.StatusInternalServerError)
			return
		} else if userToUpdate != nil {

			if updatesToApply.Updates.Verified && !td.IsServer {
				a.logger.Println(http.StatusUnauthorized, STATUS_UNAUTHORIZED)
				sendModelAsResWithStatus(res, status.NewStatus(http.StatusUnauthorized, STATUS_UNAUTHORIZED), http.StatusUnauthorized)
			}

			//Verifiy the user
			if userToUpdate.Verified == false && updatesToApply.Updates.Verified {
				userToUpdate.Verified = updatesToApply.Updates.Verified
			}

			//Name and/or Emails and perform dups check
			if updatesToApply.Updates.Name != "" || len(updatesToApply.Updates.Emails) > 0 {
				dupCheck := UserFromDetails(&UserDetail{})
				if updatesToApply.Updates.Name != "" {
					userToUpdate.Name = updatesToApply.Updates.Name
					dupCheck.Name = userToUpdate.Name
				}
				if len(updatesToApply.Updates.Emails) > 0 {
					userToUpdate.Emails = updatesToApply.Updates.Emails
					dupCheck.Emails = userToUpdate.Emails
				}
				//check if unique
				if results, err := a.Store.FindUsers(dupCheck); err != nil {
					a.logger.Println(http.StatusInternalServerError, STATUS_ERR_FINDING_USR, err.Error())
					sendModelAsResWithStatus(res, status.NewStatus(http.StatusInternalServerError, STATUS_ERR_FINDING_USR), http.StatusInternalServerError)
					return
				} else if len(results) > 0 {
					a.logger.Println(http.StatusConflict, STATUS_USR_ALREADY_EXISTS)
					sendModelAsResWithStatus(res, status.NewStatus(http.StatusConflict, STATUS_USR_ALREADY_EXISTS), http.StatusConflict)
					return
				}
			}
			//Rehash the pw if needed
			if updatesToApply.Updates.Pw != "" {

				if err := userToUpdate.HashPassword(updatesToApply.Updates.Pw, a.ApiConfig.Salt); err != nil {
					a.logger.Println(http.StatusInternalServerError, STATUS_ERR_UPDATING_USR, err.Error())
					sendModelAsResWithStatus(res, status.NewStatus(http.StatusInternalServerError, STATUS_ERR_UPDATING_USR), http.StatusInternalServerError)
					return
				}
			}

			//Updated TermsAccepted
			if updatesToApply.Updates.TermsAccepted != "" {
				userToUpdate.TermsAccepted = updatesToApply.Updates.TermsAccepted
			}

			//All good - now update
			if err := a.Store.UpsertUser(userToUpdate); err != nil {
				a.logger.Println(http.StatusInternalServerError, STATUS_ERR_UPDATING_USR, err.Error())
				sendModelAsResWithStatus(res, status.NewStatus(http.StatusInternalServerError, STATUS_ERR_UPDATING_USR), http.StatusInternalServerError)
				return
			} else {
				if td.IsServer {
					a.logMetricForUser(userId, "userupdated", req.Header.Get(TP_SESSION_TOKEN), map[string]string{"server": "true"})
				} else {
					a.logMetric("userupdated", req.Header.Get(TP_SESSION_TOKEN), map[string]string{"server": "false"})
				}
				res.WriteHeader(http.StatusOK)
				return
			}
		}
	}

}

//Server Only
//
// status: 200
// status: 400 STATUS_NO_USR_DETAILS
// status: 401 STATUS_NO_TOKEN
// status: 500 STATUS_ERR_FINDING_USR
func (a *Api) GetUsers(res http.ResponseWriter, req *http.Request) {

	if hasServerToken(req.Header.Get(TP_SESSION_TOKEN), a.ApiConfig.Secret) {

		var query UserDetail

		if req.ContentLength > 0 {
			err := json.NewDecoder(req.Body).Decode(&query)

			if err != nil {
				a.logger.Println(http.StatusInternalServerError, STATUS_NO_USR_DETAILS, err.Error())
				sendModelAsResWithStatus(res, status.NewStatus(http.StatusInternalServerError, STATUS_NO_USR_DETAILS), http.StatusInternalServerError)
				return
			}
		}

		if results, err := a.Store.FindUsers(UserFromDetails(query)); err != nil {
			a.logger.Println(http.StatusInternalServerError, STATUS_ERR_FINDING_USR, err.Error())
			res.WriteHeader(http.StatusInternalServerError)
			res.Write([]byte(STATUS_ERR_FINDING_USR))
			return
		} else if results != nil {
			a.logMetricForUser(id, "getuserinfo", req.Header.Get(TP_SESSION_TOKEN), map[string]string{"server": "true"})
			sendModelsAsRes(res, results)
			return
		}

	}
	a.logger.Println(http.StatusUnauthorized, STATUS_NO_TOKEN)
	sendModelAsResWithStatus(res, status.NewStatus(http.StatusUnauthorized, STATUS_NO_TOKEN), http.StatusUnauthorized)
	return
}

//Pull the incoming user feilds to search for from http.Request body and
//find any matches returning them with return http.StatusOK
func (a *Api) GetUserInfo(res http.ResponseWriter, req *http.Request, vars map[string]string) {

	td, err := getUnpackedToken(req.Header.Get(TP_SESSION_TOKEN), a.ApiConfig.Secret)

	if err != nil {
		a.logger.Println(http.StatusUnauthorized, err.Error())
		res.WriteHeader(http.StatusUnauthorized)
		return
	}

	var usr *User

	userId := vars["userid"]
	if userId != "" {
		//the `userid` could infact be an email
		usr = UserFromDetails(&UserDetail{Id: userId, Emails: []string{userId}})
	} else {
		//use the token to find the userid
		usr = UserFromDetails(&UserDetail{Id: td.UserId})
	}

	if usr == nil {
		a.logger.Println(http.StatusBadRequest, STATUS_NO_USR_DETAILS)
		res.WriteHeader(http.StatusBadRequest)
		res.Write([]byte(STATUS_NO_USR_DETAILS))
		return
	} else {
		if results, err := a.Store.FindUsers(usr); err != nil {
			a.logger.Println(http.StatusInternalServerError, STATUS_ERR_FINDING_USR, err.Error())
			res.WriteHeader(http.StatusInternalServerError)
			res.Write([]byte(STATUS_ERR_FINDING_USR))
			return
		} else if len(results) != 1 {
			a.logger.Println(http.StatusInternalServerError, STATUS_ERR_FINDING_USR)
			res.WriteHeader(http.StatusInternalServerError)
			res.Write([]byte(STATUS_ERR_FINDING_USR))
			return
		} else {
			// Non-server tokens can only lookup their own user id
			if !td.IsServer && results[0].Id != td.UserId {
				a.logger.Println(http.StatusUnauthorized, STATUS_UNAUTHORIZED)
				sendModelAsResWithStatus(res, status.NewStatus(http.StatusUnauthorized, STATUS_UNAUTHORIZED), http.StatusUnauthorized)
				return
			}

			if td.IsServer {
				a.logMetricForUser(userId, "getuserinfo", req.Header.Get(TP_SESSION_TOKEN), map[string]string{"server": "true"})
			} else {
				a.logMetric("getuserinfo", req.Header.Get(TP_SESSION_TOKEN), map[string]string{"server": "false"})
			}

			sendModelAsRes(res, results[0])
			return
		}
	}
}

func (a *Api) DeleteUser(res http.ResponseWriter, req *http.Request, vars map[string]string) {

	td, err := getUnpackedToken(req.Header.Get(TP_SESSION_TOKEN), a.ApiConfig.Secret)

	if err != nil {
		a.logger.Println(http.StatusUnauthorized, err.Error())
		res.WriteHeader(http.StatusUnauthorized)
		return
	}

	var id string
	if td.IsServer == true {
		id = vars["userid"]
		a.logger.Println("operating as server")
	} else {
		id = td.UserId
	}

	pw := getGivenDetail(req)["password"]

	if id != "" && pw != "" {

		var err error
		toDelete := UserFromDetails(&UserDetail{Id: id})

		if err = toDelete.HashPassword(pw, a.ApiConfig.Salt); err == nil {
			if err = a.Store.RemoveUser(toDelete); err == nil {

				if td.IsServer {
					a.logMetricForUser(id, "deleteuser", req.Header.Get(TP_SESSION_TOKEN), map[string]string{"server": "true"})
				} else {
					a.logMetric("deleteuser", req.Header.Get(TP_SESSION_TOKEN), map[string]string{"server": "false"})
				}
				//cleanup if any
				if td.IsServer == false {
					usrToken := &SessionToken{Id: req.Header.Get(TP_SESSION_TOKEN)}
					a.Store.RemoveToken(usrToken)
				}
				//all good
				res.WriteHeader(http.StatusAccepted)
				return
			}
		}
		a.logger.Println(http.StatusInternalServerError, err.Error())
		res.WriteHeader(http.StatusInternalServerError)
		return
	}
	a.logger.Println(http.StatusForbidden, STATUS_MISSING_ID_PW)
	sendModelAsResWithStatus(res, status.NewStatus(http.StatusForbidden, STATUS_MISSING_ID_PW), http.StatusForbidden)
	return
}

// status: 200 TP_SESSION_TOKEN,
// status: 400 STATUS_MISSING_ID_PW
// status: 401 STATUS_NO_MATCH
// status: 403 STATUS_NOT_VERIFIED
// status: 500 STATUS_ERR_FINDING_USR, STATUS_ERR_UPDATING_TOKEN
func (a *Api) Login(res http.ResponseWriter, req *http.Request) {
	if usr, pw := unpackAuth(req.Header.Get("Authorization")); usr != nil {

		if results, err := a.Store.FindUsers(usr); results != nil && len(results) > 0 {
			for i := range results {
				if results[i].PwsMatch(pw, a.ApiConfig.Salt) && results[i].IsVerified(a.ApiConfig.VerificationSecret) {
					//passwords match and the user is verified
					td := &TokenData{DurationSecs: extractTokenDuration(req), UserId: results[i].Id, IsServer: false}

					if sessionToken, err := CreateSessionTokenAndSave(td, TokenConfig{DurationSecs: a.ApiConfig.TokenDurationSecs, Secret: a.ApiConfig.Secret}, a.Store); sessionToken != nil && err == nil {
						//YAY it's all is good so lets tell people!
						a.logMetric("userlogin", sessionToken.Id, nil)
						res.Header().Set(TP_SESSION_TOKEN, sessionToken.Id)
						sendModelAsRes(res, results[i])
						return
					} else if err != nil {
						a.logger.Println(http.StatusInternalServerError, STATUS_ERR_UPDATING_TOKEN, err.Error())
						sendModelAsResWithStatus(
							res,
							status.NewStatus(http.StatusInternalServerError, STATUS_ERR_UPDATING_TOKEN),
							http.StatusInternalServerError,
						)
						return
					}
				} else {

					if results[i].PwsMatch(pw, a.ApiConfig.Salt) == false { //no password matches?
						a.logger.Println(http.StatusUnauthorized, STATUS_NO_MATCH)
						sendModelAsResWithStatus(
							res,
							status.NewStatus(http.StatusUnauthorized, STATUS_NO_MATCH),
							http.StatusUnauthorized,
						)
						return
					}

					if results[i].IsVerified(a.ApiConfig.VerificationSecret) == false { //not yet verified?
						a.logger.Println(http.StatusForbidden, STATUS_NOT_VERIFIED)
						sendModelAsResWithStatus(res, status.NewStatus(http.StatusForbidden, STATUS_NOT_VERIFIED), http.StatusForbidden)
						return
					}
				}
				//try next
				a.logger.Print("Login not valid for that user so checking the next")
			}
		} else {
			// was there an error?
			if err != nil {
				a.logger.Println(http.StatusInternalServerError, STATUS_ERR_FINDING_USR, err.Error())
				sendModelAsResWithStatus(res, status.NewStatus(http.StatusInternalServerError, STATUS_ERR_FINDING_USR), http.StatusInternalServerError)
				return
			}
			//or just no user was found
			if results == nil || len(results) == 0 {
				a.logger.Println(http.StatusUnauthorized, STATUS_NO_MATCH)
				sendModelAsResWithStatus(res, status.NewStatus(http.StatusUnauthorized, STATUS_NO_MATCH), http.StatusUnauthorized)
				return
			}
		}
	}
	a.logger.Println(http.StatusBadRequest, STATUS_MISSING_ID_PW)
	sendModelAsResWithStatus(res, status.NewStatus(http.StatusBadRequest, STATUS_MISSING_ID_PW), http.StatusBadRequest)
	return
}

// status: 200 TP_SESSION_TOKEN
// status: 400 STATUS_MISSING_ID_PW
// status: 401 STATUS_PW_WRONG
// status: 500 STATUS_ERR_GENERATING_TOKEN
func (a *Api) ServerLogin(res http.ResponseWriter, req *http.Request) {

	server, pw := req.Header.Get(TP_SERVER_NAME), req.Header.Get(TP_SERVER_SECRET)

	if server == "" || pw == "" {
		a.logger.Println(http.StatusBadRequest, STATUS_MISSING_ID_PW)
		sendModelAsResWithStatus(res, status.NewStatus(http.StatusBadRequest, STATUS_MISSING_ID_PW), http.StatusBadRequest)
		return
	}
	if pw == a.ApiConfig.ServerSecret {
		//generate new token
		if sessionToken, err := CreateSessionTokenAndSave(
			&TokenData{DurationSecs: extractTokenDuration(req), UserId: server, IsServer: true},
			TokenConfig{DurationSecs: a.ApiConfig.TokenDurationSecs, Secret: a.ApiConfig.Secret},
			a.Store,
		); err != nil {
			a.logger.Println(http.StatusInternalServerError, STATUS_ERR_GENERATING_TOKEN, err.Error())
			sendModelAsResWithStatus(res, status.NewStatus(http.StatusInternalServerError, STATUS_ERR_GENERATING_TOKEN), http.StatusInternalServerError)
			return
		} else {
			a.logMetricAsServer("serverlogin", sessionToken.Id, nil)
			res.Header().Set(TP_SESSION_TOKEN, sessionToken.Id)
			return
		}
	}
	a.logger.Println(http.StatusUnauthorized, STATUS_PW_WRONG)
	sendModelAsResWithStatus(res, status.NewStatus(http.StatusUnauthorized, STATUS_PW_WRONG), http.StatusUnauthorized)
	return
}

// status: 200 TP_SESSION_TOKEN, oauthUser, oauthTarget
// status: 400 invalid_request
// status: 401 invalid_token
// status: 403 insufficient_scope
func (a *Api) oauth2Login(w http.ResponseWriter, r *http.Request) {

	//oauth is not enabled
	if a.oauth == nil {
		a.logger.Println(http.StatusServiceUnavailable, "OAuth is not enabled")
		w.WriteHeader(http.StatusServiceUnavailable)
		return
	}

	if ah := r.Header.Get("Authorization"); ah != "" {
		if len(ah) > 6 && strings.ToUpper(ah[0:6]) == "BEARER" {
			if auth_token := ah[7:]; auth_token != "" {

				//check the actual token
				result, err := a.oauth.CheckToken(auth_token)
				if err != nil || result == nil {
					a.logger.Println(http.StatusUnauthorized, "oauth2Login error checking token ", err)
					w.WriteHeader(http.StatusUnauthorized)
					return
				}

				//check the corresponding user
				fndUsr, errUsr := a.Store.FindUser(&User{Id: result["userId"].(string)})
				if errUsr != nil || fndUsr == nil {
					a.logger.Println(http.StatusUnauthorized, "oauth2Login error getting user ", errUsr.Error())
					w.WriteHeader(http.StatusUnauthorized)
					return
				}

				//generate token and send the response
				if sessionToken, err := CreateSessionTokenAndSave(
					&TokenData{DurationSecs: 0, UserId: result["userId"].(string), IsServer: false},
					TokenConfig{DurationSecs: a.ApiConfig.TokenDurationSecs, Secret: a.ApiConfig.Secret},
					a.Store,
				); err != nil {
					a.logger.Println(http.StatusUnauthorized, "oauth2Login error creating session token", err.Error())
					common.OutputJSON(w, http.StatusUnauthorized, map[string]interface{}{"error": "invalid_token"})
					return
				} else {
					//We are redirecting to the app
					w.Header().Set(TP_SESSION_TOKEN, sessionToken.Id)
					common.OutputJSON(w, http.StatusOK, map[string]interface{}{"oauthUser": fndUsr, "oauthTarget": result["authUserId"]})
					return
				}
			}
		}
		a.logger.Println(http.StatusUnauthorized, STATUS_AUTH_HEADER_INVLAID)
		common.OutputJSON(w, http.StatusUnauthorized, map[string]interface{}{"error": STATUS_AUTH_HEADER_INVLAID})
		return
	}
	a.logger.Println(http.StatusBadRequest, STATUS_AUTH_HEADER_REQUIRED)
	common.OutputJSON(w, http.StatusBadRequest, map[string]interface{}{"error": STATUS_AUTH_HEADER_REQUIRED})
	return
}

// status: 200 TP_SESSION_TOKEN, TokenData
// status: 401 STATUS_NO_TOKEN
// status: 500 STATUS_ERR_GENERATING_TOKEN
func (a *Api) RefreshSession(res http.ResponseWriter, req *http.Request) {

	td, err := getUnpackedToken(req.Header.Get(TP_SESSION_TOKEN), a.ApiConfig.Secret)

	if err != nil {
		a.logger.Println(http.StatusUnauthorized, err.Error())
		res.WriteHeader(http.StatusUnauthorized)
		return
	}

	const two_hours_in_secs = 60 * 60 * 2

	if td.IsServer == false && td.DurationSecs > two_hours_in_secs {
		//long-duration let us know detail and keep it rolling
		a.logger.Println("long-duration token set for ", fmt.Sprint(time.Duration(td.DurationSecs)*time.Second))
	}
	//refresh
	if sessionToken, err := CreateSessionTokenAndSave(
		td,
		TokenConfig{DurationSecs: a.ApiConfig.TokenDurationSecs, Secret: a.ApiConfig.Secret},
		a.Store,
	); err != nil {
		a.logger.Println(http.StatusInternalServerError, STATUS_ERR_GENERATING_TOKEN, err.Error())
		sendModelAsResWithStatus(res, status.NewStatus(http.StatusInternalServerError, STATUS_ERR_GENERATING_TOKEN), http.StatusInternalServerError)
		return
	} else {
		res.Header().Set(TP_SESSION_TOKEN, sessionToken.Id)
		sendModelAsRes(res, td)
		return
	}
}

// Set the longeterm duration and then process as per Login
// note: see Login for return codes
func (a *Api) LongtermLogin(res http.ResponseWriter, req *http.Request, vars map[string]string) {

	const day_as_secs = 1 * 24 * 60 * 60

	duration := a.ApiConfig.LongTermDaysDuration * day_as_secs
	longtermkey := vars["longtermkey"]

	if longtermkey == a.ApiConfig.LongTermKey {
		a.logger.Println("token duration is ", fmt.Sprint(time.Duration(duration)*time.Second))
		req.Header.Add(TOKEN_DURATION_KEY, strconv.FormatFloat(float64(duration), 'f', -1, 64))
	} else {
		//tell us there was no match
		a.logger.Println("tried to login using the longtermkey but it didn't match the stored key")
	}

	a.Login(res, req)
}

// status: 200 TP_SESSION_TOKEN, TokenData
// status: 401 STATUS_NO_TOKEN
// status: 404 STATUS_NO_TOKEN_MATCH
func (a *Api) ServerCheckToken(res http.ResponseWriter, req *http.Request, vars map[string]string) {

	if hasServerToken(req.Header.Get(TP_SESSION_TOKEN), a.ApiConfig.Secret) {
		tokenString := vars["token"]

		svrToken := &SessionToken{Id: tokenString}
		td, err := svrToken.UnpackAndVerify(a.ApiConfig.Secret)
		if err != nil {
			a.logger.Println(http.StatusUnauthorized, STATUS_NO_TOKEN, err.Error())
			sendModelAsResWithStatus(res, status.NewStatus(http.StatusUnauthorized, STATUS_NO_TOKEN), http.StatusUnauthorized)
			return
		}

		if td.Valid {
			sendModelAsRes(res, td)
			return
		}
		a.logger.Println(http.StatusNotFound, STATUS_NO_TOKEN_MATCH)
		sendModelAsResWithStatus(res, status.NewStatus(http.StatusNotFound, STATUS_NO_TOKEN_MATCH), http.StatusNotFound)
		return
	}
	a.logger.Println(http.StatusUnauthorized, STATUS_NO_TOKEN)
	sendModelAsResWithStatus(res, status.NewStatus(http.StatusUnauthorized, STATUS_NO_TOKEN), http.StatusUnauthorized)
	return
}

// status: 200
func (a *Api) Logout(res http.ResponseWriter, req *http.Request) {
	//lets just try and remove the token
	st := GetSessionToken(req.Header.Get(TP_SESSION_TOKEN))
	if st.Id != "" {
		if err := a.Store.RemoveToken(st); err != nil {
			//sliently fail but still log it
			a.logger.Println("Logout was unable to delete token", err.Error())
		}
	}
	//otherwise all good
	res.WriteHeader(http.StatusOK)
	return
}

// status: 200 AnonIdHashPair
func (a *Api) AnonymousIdHashPair(res http.ResponseWriter, req *http.Request) {
	idHashPair := NewAnonIdHashPair([]string{a.ApiConfig.Salt}, req.URL.Query())
	sendModelAsRes(res, idHashPair)
	return
}

// status: 200 IdHashPair
// status: 500 STATUS_ERR_FINDING_USR
// status: 500 STATUS_ERR_UPDATING_USR
func (a *Api) ManageIdHashPair(res http.ResponseWriter, req *http.Request, vars map[string]string) {

	//we need server token
	if hasServerToken(req.Header.Get(TP_SESSION_TOKEN), a.ApiConfig.Secret) {

		usr := UserFromDetails(&UserDetail{Id: vars["userid"]})
		theKey := vars["key"]

		baseStrings := []string{a.ApiConfig.Salt, usr.Id, theKey}

		if foundUsr, err := a.Store.FindUser(usr); err != nil {
			a.logger.Println(http.StatusInternalServerError, STATUS_ERR_FINDING_USR, err.Error())
			sendModelAsResWithStatus(res, status.NewStatus(http.StatusInternalServerError, STATUS_ERR_FINDING_USR), http.StatusInternalServerError)
			return
		} else {

			a.logMetricForUser(usr.Id, "manageprivatepair", req.Header.Get(TP_SESSION_TOKEN), map[string]string{"verb": req.Method})

			switch req.Method {
			case "GET":
				if foundUsr.Private != nil && foundUsr.Private[theKey] != nil {
					sendModelAsRes(res, foundUsr.Private[theKey])
					return
				} else {
					if foundUsr.Private == nil {
						foundUsr.Private = make(map[string]*IdHashPair)
					}
					foundUsr.Private[theKey] = NewIdHashPair(baseStrings, req.URL.Query())

					if err := a.Store.UpsertUser(foundUsr); err != nil {
						a.logger.Println(http.StatusInternalServerError, req.Method, STATUS_ERR_UPDATING_USR, err.Error())
						sendModelAsResWithStatus(res, status.NewStatus(http.StatusInternalServerError, STATUS_ERR_UPDATING_USR), http.StatusInternalServerError)
						return
					} else {
						sendModelAsRes(res, foundUsr.Private[theKey])
						return
					}
				}
			case "POST", "PUT":
				if foundUsr.Private == nil {
					foundUsr.Private = make(map[string]*IdHashPair)
				}
				foundUsr.Private[theKey] = NewIdHashPair(baseStrings, req.URL.Query())

				if err := a.Store.UpsertUser(foundUsr); err != nil {
					a.logger.Printf("ManageIdHashPair %s %s [%s]", req.Method, STATUS_ERR_UPDATING_USR, err.Error())
					sendModelAsResWithStatus(res, status.NewStatus(http.StatusInternalServerError, STATUS_ERR_UPDATING_USR), http.StatusInternalServerError)
					return
				} else {
					sendModelAsResWithStatus(res, foundUsr.Private[theKey], http.StatusCreated)
					return
				}
			case "DELETE":
				a.logger.Println(http.StatusNotImplemented, req.Method)
				res.WriteHeader(http.StatusNotImplemented)
				return
			}
			a.logger.Println(http.StatusBadRequest)
			res.WriteHeader(http.StatusBadRequest)
			return
		}
	}
	a.logger.Println(http.StatusUnauthorized, STATUS_SERVER_TOKEN_REQUIRED)
	res.WriteHeader(http.StatusUnauthorized)
	return
}<|MERGE_RESOLUTION|>--- conflicted
+++ resolved
@@ -95,7 +95,7 @@
 	rtr.Handle("/user", varsHandler(a.GetUserInfo)).Methods("GET")
 	rtr.Handle("/user/{userid}", varsHandler(a.GetUserInfo)).Methods("GET")
 
-	rtr.Handle("/users", a.GetUsers).Methods("GET")
+	rtr.HandleFunc("/users", a.GetUsers).Methods("GET")
 
 	rtr.HandleFunc("/childuser", a.CreateChildUser).Methods("POST")
 
@@ -257,11 +257,7 @@
 
 	if updatesToApply.Updates != nil {
 
-<<<<<<< HEAD
-		usrToFind := UserFromDetails(&UserDetail{Id: usrId, Emails: []string{usrId}})
-=======
 		usrToFind := UserFromDetails(&UserDetail{Id: userId})
->>>>>>> 82dfe3fc
 
 		if userToUpdate, err := a.Store.FindUser(usrToFind); err != nil {
 			a.logger.Println(http.StatusInternalServerError, STATUS_ERR_FINDING_USR, err.Error())
@@ -357,13 +353,13 @@
 			}
 		}
 
-		if results, err := a.Store.FindUsers(UserFromDetails(query)); err != nil {
+		if results, err := a.Store.FindUsers(UserFromDetails(&query)); err != nil {
 			a.logger.Println(http.StatusInternalServerError, STATUS_ERR_FINDING_USR, err.Error())
 			res.WriteHeader(http.StatusInternalServerError)
 			res.Write([]byte(STATUS_ERR_FINDING_USR))
 			return
 		} else if results != nil {
-			a.logMetricForUser(id, "getuserinfo", req.Header.Get(TP_SESSION_TOKEN), map[string]string{"server": "true"})
+			a.logMetricForUser(query.Id, "getuserinfo", req.Header.Get(TP_SESSION_TOKEN), map[string]string{"server": "true"})
 			sendModelsAsRes(res, results)
 			return
 		}
