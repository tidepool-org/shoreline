package user

import (
	"container/list"
	"encoding/json"
	"errors"
	"fmt"
	"log"
	"math/rand"
	"net/http"
	"reflect"
	"runtime"
	"strconv"
	"strings"
	"sync"
	"time"

	"github.com/gorilla/mux"

	"github.com/tidepool-org/go-common/clients"
	"github.com/tidepool-org/go-common/clients/status"
	"github.com/tidepool-org/shoreline/common"
	"github.com/tidepool-org/shoreline/oauth2"
	"github.com/tidepool-org/shoreline/user/marketo"

	"github.com/prometheus/client_golang/prometheus"
	"github.com/prometheus/client_golang/prometheus/promauto"
	"github.com/prometheus/client_golang/prometheus/promhttp"
)

var (
	failedMarketoUploadCounter = promauto.NewCounter(prometheus.CounterOpts{
		Name: "failedMarketoUploadCounter",
		Help: "The total number of failures to connect to marketo due to errors",
	})
	statusNoUsrDetailsCounter = promauto.NewCounter(prometheus.CounterOpts{
		Name: "statusNoUsrDetailsCounter",
		Help: "The total number of STATUS_NO_USR_DETAILS errors",
	})
	statusInvalidUserDetailsCounter = promauto.NewCounter(prometheus.CounterOpts{
		Name: "statusInvalidUserDetailsCounter",
		Help: "The total number of STATUS_INVALID_USER_DETAILS errors",
	})
	statusUserNotFoundCounter = promauto.NewCounter(prometheus.CounterOpts{
		Name: "statusUserNotFoundCounter",
		Help: "The total number of STATUS_USER_NOT_FOUND errors",
	})
	statusErrFindingUsrCounter = promauto.NewCounter(prometheus.CounterOpts{
		Name: "statusErrFindingUsrCounter",
		Help: "The total number of STATUS_ERR_FINDING_USR errors",
	})
	statusErrCreatingUsrCounter = promauto.NewCounter(prometheus.CounterOpts{
		Name: "statusErrCreatingUsrCounter",
		Help: "The total number of STATUS_ERR_CREATING_USR errors",
	})
	statusErrUpdatingUsrCounter = promauto.NewCounter(prometheus.CounterOpts{
		Name: "statusErrUpdatingUsrCounter",
		Help: "The total number of STATUS_ERR_UPDATING_USR errors",
	})
	statusUsrAlreadyExistsCounter = promauto.NewCounter(prometheus.CounterOpts{
		Name: "statusUsrAlreadyExistsCounter",
		Help: "The total number of STATUS_USR_ALREADY_EXISTS errors",
	})
	statusErrGeneratingTokenCounter = promauto.NewCounter(prometheus.CounterOpts{
		Name: "statusErrGeneratingTokenCounter",
		Help: "The total number of STATUS_ERR_GENERATING_TOKEN errors",
	})
	statusErrUpdatingTokenCounter = promauto.NewCounter(prometheus.CounterOpts{
		Name: "statusErrUpdatingTokenCounter",
		Help: "The total number of STATUS_ERR_UPDATING_TOKEN errors",
	})
	statusMissingUsrDetailsCounter = promauto.NewCounter(prometheus.CounterOpts{
		Name: "statusMissingUsrDetailsCounter",
		Help: "The total number of STATUS_MISSING_USR_DETAILS errors",
	})
	statusErrorUpdatingPwCounter = promauto.NewCounter(prometheus.CounterOpts{
		Name: "statusErrorUpdatingPwCounter",
		Help: "The total number of STATUS_ERROR_UPDATING_PW errors",
	})
	statusMissingIdPwCounter = promauto.NewCounter(prometheus.CounterOpts{
		Name: "statusMissingIdPwCounter",
		Help: "The total number of STATUS_MISSING_ID_PW errors",
	})
	statusNoMatchCounter = promauto.NewCounter(prometheus.CounterOpts{
		Name: "statusNoMatchCounter",
		Help: "The total number of STATUS_NO_MATCH errors",
	})
	statusNotVerifiedCounter = promauto.NewCounter(prometheus.CounterOpts{
		Name: "statusNotVerifiedCounter",
		Help: "The total number of STATUS_NOT_VERIFIED errors",
	})
	statusNoTokenMatchCounter = promauto.NewCounter(prometheus.CounterOpts{
		Name: "statusNoTokenMatchCounter",
		Help: "The total number of STATUS_NO_TOKEN_MATCH errors",
	})
	statusPwWrongCounter = promauto.NewCounter(prometheus.CounterOpts{
		Name: "statusPwWrongCounter",
		Help: "The total number of STATUS_PW_WRONG errors",
	})
	statusErrSendingEmailCounter = promauto.NewCounter(prometheus.CounterOpts{
		Name: "statusErrSendingEmailCounter",
		Help: "The total number of STATUS_ERR_SENDING_EMAIL errors",
	})
	statusNoTokenCounter = promauto.NewCounter(prometheus.CounterOpts{
		Name: "statusNoTokenCounter",
		Help: "The total number of STATUS_NO_TOKEN errors",
	})
	statusServerTokenRequiredCounter = promauto.NewCounter(prometheus.CounterOpts{
		Name: "statusServerTokenRequiredCounter",
		Help: "The total number of STATUS_SERVER_TOKEN_REQUIRED errors",
	})
	statusAuthHeaderRequiredCounter = promauto.NewCounter(prometheus.CounterOpts{
		Name: "statusAuthHeaderRequiredCounter",
		Help: "The total number of STATUS_AUTH_HEADER_REQUIRED errors",
	})
	statusAuthHeaderInvlaidCounter = promauto.NewCounter(prometheus.CounterOpts{
		Name: "statusAuthHeaderInvlaidCounter",
		Help: "The total number of STATUS_AUTH_HEADER_INVLAID errors",
	})
	statusGetstatusErrCounter = promauto.NewCounter(prometheus.CounterOpts{
		Name: "statusGetstatusErrCounter",
		Help: "The total number of STATUS_GETSTATUS_ERR errors",
	})
	statusUnauthorizedCounter = promauto.NewCounter(prometheus.CounterOpts{
		Name: "statusUnauthorizedCounter",
		Help: "The total number of STATUS_UNAUTHORIZED errors",
	})
	statusNoQueryCounter = promauto.NewCounter(prometheus.CounterOpts{
		Name: "statusNoQueryCounter",
		Help: "The total number of STATUS_NO_QUERY errors",
	})
	statusParameterUnknownCounter = promauto.NewCounter(prometheus.CounterOpts{
		Name: "statusParameterUnknownCounter",
		Help: "The total number of STATUS_PARAMETER_UNKNOWN errors",
	})
	statusOneQueryParamCounter = promauto.NewCounter(prometheus.CounterOpts{
		Name: "statusOneQueryParamCounter",
		Help: "The total number of STATUS_ONE_QUERY_PARAM errors",
	})
	statusInvalidRoleCounter = promauto.NewCounter(prometheus.CounterOpts{
		Name: "statusInvalidRoleCounter",
		Help: "The total number of STATUS_INVALID_ROLE errors",
	})
)

type (
	Api struct {
<<<<<<< HEAD
		Store            Storage
		ApiConfig        ApiConfig
		perms            clients.Gatekeeper
		oauth            oauth2.Client
		logger           *log.Logger
		auditLogger      *log.Logger
		mailchimpManager mailchimp.Manager
		loginLimiter     LoginLimiter
	}
	Secret struct {
		Secret string `json:"secret"`
		Pass   string `json:"pass"`
=======
		Store          Storage
		ApiConfig      ApiConfig
		metrics        highwater.Client
		perms          clients.Gatekeeper
		oauth          oauth2.Client
		logger         *log.Logger
		marketoManager marketo.Manager
>>>>>>> 1738fb39
	}
	ApiConfig struct {
		//used for services
		Secrets              []Secret `json:"secrets"`
		ServerSecrets        map[string]string
		LongTermKey          string `json:"longTermKey"`
		LongTermDaysDuration int    `json:"longTermDaysDuration"`
		//so we can change the default lifetime of the token
		//we use seconds, this also helps for testing as you can time it out easily
		TokenDurationSecs int64 `json:"tokenDurationSecs"`
		//used for pw
		Salt string `json:"salt"`
		//used for token
		Secret string `json:"apiSecret"`
		// Maximum number of consecutive failed login before a delay is set
		MaxFailedLogin int `json:"maxFailedLogin"`
		// Delay in minutes the user must wait 10min before attempting a new login if the number of
		// consecutive failed login is more than MaxFailedLogin
		DelayBeforeNextLoginAttempt int64 `json:"delayBeforeNextLoginAttempt"`
		// Maximum number of concurrent login
		MaxConcurrentLogin int `json:"maxConcurrentLogin"`
		// Block users to do multiple parallel logins (for load tests we desactivate this)
		BlockParallelLogin bool `json:blockParallelLogin`
		//allows for the skipping of verification for testing
		VerificationSecret string `json:"verificationSecret"`
		ClinicDemoUserID   string `json:"clinicDemoUserId"`
		// to create type/file
		Marketo marketo.Config `json:"marketo"`
	}
	// LoginLimiter var needed to limit the max login attempt on an account
	LoginLimiter struct {
		mutex           sync.Mutex
		usersInProgress *list.List
		totalInProgress int
	}
	varsHandler func(http.ResponseWriter, *http.Request, map[string]string)
)

const (
	//api logging prefix
	USER_API_PREFIX = "api/user "

	TP_SERVER_NAME   = "x-tidepool-server-name"
	TP_SERVER_SECRET = "x-tidepool-server-secret"
	TP_SESSION_TOKEN = "x-tidepool-session-token"
	// TP_TRACE_SESSION Session trace: uuid v4
	TP_TRACE_SESSION = "x-tidepool-trace-session"

	STATUS_NO_USR_DETAILS        = "No user details were given"
	STATUS_INVALID_USER_DETAILS  = "Invalid user details were given"
	STATUS_USER_NOT_FOUND        = "User not found"
	STATUS_ERR_FINDING_USR       = "Error finding user"
	STATUS_ERR_CREATING_USR      = "Error creating the user"
	STATUS_ERR_UPDATING_USR      = "Error updating user"
	STATUS_USR_ALREADY_EXISTS    = "User already exists"
	STATUS_ERR_GENERATING_TOKEN  = "Error generating the token"
	STATUS_ERR_UPDATING_TOKEN    = "Error updating token"
	STATUS_MISSING_USR_DETAILS   = "Not all required details were given"
	STATUS_MISSING_ID_PW         = "Missing id and/or password"
	STATUS_NO_MATCH              = "No user matched the given details"
	STATUS_NOT_VERIFIED          = "The user hasn't verified this account yet"
	STATUS_NO_TOKEN_MATCH        = "No token matched the given details"
	STATUS_PW_WRONG              = "Wrong password"
	STATUS_ERR_SENDING_EMAIL     = "Error sending email"
	STATUS_NO_TOKEN              = "No x-tidepool-session-token was found"
	STATUS_SERVER_TOKEN_REQUIRED = "A server token is required"
	STATUS_AUTH_HEADER_REQUIRED  = "Authorization header is required"
	STATUS_AUTH_HEADER_INVLAID   = "Authorization header is invalid"
	STATUS_GETSTATUS_ERR         = "Error checking service status"
	STATUS_UNAUTHORIZED          = "Not authorized for requested operation"
	STATUS_NO_QUERY              = "A query must be specified"
	STATUS_PARAMETER_UNKNOWN     = "Unknown query parameter"
	STATUS_ONE_QUERY_PARAM       = "Only one query parameter is allowed"
	STATUS_INVALID_ROLE          = "The role specified is invalid"
	STATUS_OK                    = "OK"
	STATUS_NO_EXPECTED_PWD       = "No expected password is found"
)

<<<<<<< HEAD
func InitApi(cfg ApiConfig, store Storage) *Api {
	logger := log.New(os.Stdout, USER_API_PREFIX, log.LstdFlags|log.Lshortfile)
	auditLogger := log.New(os.Stdout, USER_API_PREFIX, log.LstdFlags)

	mailchimpManager, err := mailchimp.NewManager(logger, &http.Client{Timeout: 15 * time.Second}, &cfg.Mailchimp)
	if err != nil {
		logger.Println("WARNING: Mailchimp Manager not configured;", err)
	}

	// Server secrets retrieved from configuration are transformed into a hashtable for ease of access
	// They are stored in a public property called ServerSecrets
	cfg.ServerSecrets = make(map[string]string)
	for _, sec := range cfg.Secrets {
		cfg.ServerSecrets[sec.Secret] = sec.Pass
	}

	api := Api{
		Store:            store,
		ApiConfig:        cfg,
		logger:           logger,
		auditLogger:      auditLogger,
		mailchimpManager: mailchimpManager,
=======
func InitApi(cfg ApiConfig, logger *log.Logger, store Storage, metrics highwater.Client, manager marketo.Manager) *Api {
	return &Api{
		Store:          store,
		ApiConfig:      cfg,
		metrics:        metrics,
		logger:         logger,
		marketoManager: manager,
>>>>>>> 1738fb39
	}

	api.loginLimiter.usersInProgress = list.New()

	return &api
}

func (a *Api) AttachPerms(perms clients.Gatekeeper) {
	a.perms = perms
}

func (a *Api) AttachOauth(client oauth2.Client) {
	a.oauth = client
}

func (a *Api) SetHandlers(prefix string, rtr *mux.Router) {
	rtr.Handle("/metrics", promhttp.Handler())

	rtr.HandleFunc("/status", a.GetStatus).Methods("GET")

	rtr.HandleFunc("/users", a.GetUsers).Methods("GET")

	rtr.Handle("/user", varsHandler(a.GetUserInfo)).Methods("GET")
	rtr.Handle("/user/{userid}", varsHandler(a.GetUserInfo)).Methods("GET")

	rtr.HandleFunc("/user", a.CreateUser).Methods("POST")
	rtr.Handle("/user", varsHandler(a.UpdateUser)).Methods("PUT")
	rtr.Handle("/user/{userid}", varsHandler(a.UpdateUser)).Methods("PUT")
	rtr.Handle("/user/{userid}", varsHandler(a.DeleteUser)).Methods("DELETE")

	rtr.Handle("/user/{userid}/user", varsHandler(a.CreateCustodialUser)).Methods("POST")

	rtr.HandleFunc("/login", a.Login).Methods("POST")
	rtr.HandleFunc("/login", a.RefreshSession).Methods("GET")
	rtr.Handle("/login/{longtermkey}", varsHandler(a.LongtermLogin)).Methods("POST")

	rtr.HandleFunc("/oauthlogin", a.oauth2Login).Methods("POST")

	rtr.HandleFunc("/serverlogin", a.ServerLogin).Methods("POST")

	rtr.Handle("/token/{token}", varsHandler(a.ServerCheckToken)).Methods("GET")

	rtr.HandleFunc("/logout", a.Logout).Methods("POST")

	rtr.HandleFunc("/private", a.AnonymousIdHashPair).Methods("GET")
}

func (h varsHandler) ServeHTTP(res http.ResponseWriter, req *http.Request) {
	vars := mux.Vars(req)
	h(res, req, vars)
}

// @Summary Get the api status
// @Description Get the api status
// @ID shoreline-user-api-getstatus
// @Accept  json
// @Produce  json
// @Success 200
// @Failure 500 {string} string "error description"
// @Router /status [get]
func (a *Api) GetStatus(res http.ResponseWriter, req *http.Request) {
	var s status.ApiStatus
	if err := a.Store.Ping(); err != nil {
		a.logger.Println(http.StatusInternalServerError, STATUS_GETSTATUS_ERR, err.Error())
		s = status.NewApiStatus(http.StatusInternalServerError, err.Error())
	} else {
		s = status.NewApiStatus(http.StatusOK, "OK")
	}
	if jsonDetails, err := json.Marshal(s); err != nil {
		log.Printf("Error marshaling StatusApi data [%s]", s)
		http.Error(res, "Error marshaling data for response", http.StatusInternalServerError)
	} else {
		res.Header().Set("content-type", "application/json")
		res.WriteHeader(s.Status.Code)
		res.Write(jsonDetails)
	}
	return
}

<<<<<<< HEAD
// @Summary Get users
// @Description Get users
// @ID shoreline-user-api-getusers
// @Accept  json
// @Produce  json
// @Param role query string false "Role" Enums(clinic)
// @Param id query string false "List of UserId separated by ,"
// @Security TidepoolAuth
// @Success 200 {array} user.User
// @Failure 500 {object} status.Status "message returned:\"Error finding user\" "
// @Failure 400 {object} status.Status "message returned:\"The role specified is invalid\" or \"A query must be specified\" or \"Only one query parameter is allowed\" or \"Unknown query parameter\""
// @Failure 401 {object} status.Status "message returned:\"Not authorized for requested operation\" "
// @Router /users [get]
=======
// GetUsers returns all users
// status: 200
// status: 400 STATUS_NO_QUERY, STATUS_PARAMETER_UNKNOWN
// status: 401 STATUS_SERVER_TOKEN_REQUIRED
// status: 500 STATUS_ERR_FINDING_USR
>>>>>>> 1738fb39
func (a *Api) GetUsers(res http.ResponseWriter, req *http.Request) {
	sessionToken := req.Header.Get(TP_SESSION_TOKEN)
	if tokenData, err := a.authenticateSessionToken(sessionToken); err != nil {
		a.sendError(res, http.StatusUnauthorized, STATUS_UNAUTHORIZED, err)

	} else if !tokenData.IsServer {
		a.sendError(res, http.StatusUnauthorized, STATUS_UNAUTHORIZED)

	} else if len(req.URL.Query()) == 0 {
		a.sendError(res, http.StatusBadRequest, STATUS_NO_QUERY)

	} else if role := req.URL.Query().Get("role"); role != "" && !IsValidRole(role) {
		a.sendError(res, http.StatusBadRequest, STATUS_INVALID_ROLE)

	} else if userIds := strings.Split(req.URL.Query().Get("id"), ","); len(userIds[0]) > 0 && role != "" {
		a.sendError(res, http.StatusBadRequest, STATUS_ONE_QUERY_PARAM)

	} else {
		var users []*User
		switch {
		case role != "":
			if users, err = a.Store.FindUsersByRole(role); err != nil {
				a.sendError(res, http.StatusInternalServerError, STATUS_ERR_FINDING_USR, err.Error())
			}
		case len(userIds[0]) > 0:
			if users, err = a.Store.FindUsersWithIds(userIds); err != nil {
				a.sendError(res, http.StatusInternalServerError, STATUS_ERR_FINDING_USR, err.Error())
			}
		default:
			a.sendError(res, http.StatusBadRequest, STATUS_PARAMETER_UNKNOWN)
		}
		// TODO: Verify no return in case of error here ?
		a.logAudit(req, tokenData, "GetUsers")
		a.sendUsers(res, users, tokenData.IsServer)
	}
}

<<<<<<< HEAD
// @Summary Create user
// @Description Create user
// @ID shoreline-user-api-createuser
// @Accept  json
// @Produce  json
// @Param user body user.NewUserDetails true "user details"
// @Success 201 {object} user.User
// @Header 201 {string} x-tidepool-session-token "authentication token"
// @Failure 500 {object} status.Status "message returned:\"Error creating the user\" or \"Error generating the token\" "
// @Failure 400 {object} status.Status "message returned:\"Invalid user details were given\" "
// @Router /user [post]
=======
// CreateUser creates a new user
// status: 201 User
// status: 400 STATUS_MISSING_USR_DETAILS
// status: 409 STATUS_USR_ALREADY_EXISTS
// status: 500 STATUS_ERR_GENERATING_TOKEN
>>>>>>> 1738fb39
func (a *Api) CreateUser(res http.ResponseWriter, req *http.Request) {
	// Random sleep to avoid guessing accounts user.
	time.Sleep(time.Millisecond * time.Duration(rand.Int63n(300)))

	if newUserDetails, err := ParseNewUserDetails(req.Body); err != nil {
		a.sendError(res, http.StatusBadRequest, STATUS_INVALID_USER_DETAILS, err)
	} else if err := newUserDetails.Validate(); err != nil { // TODO: Fix this duplicate work!
		a.sendError(res, http.StatusBadRequest, STATUS_INVALID_USER_DETAILS, err)
	} else if newUser, err := NewUser(newUserDetails, a.ApiConfig.Salt); err != nil {
		a.sendError(res, http.StatusInternalServerError, STATUS_ERR_CREATING_USR, err)
	} else if existingUser, err := a.Store.FindUsers(newUser); err != nil {
		a.sendError(res, http.StatusInternalServerError, STATUS_ERR_CREATING_USR, err)

	} else if len(existingUser) != 0 {
		a.sendError(res, http.StatusConflict, STATUS_ERR_CREATING_USR, fmt.Sprintf("User '%s' already exists", *newUserDetails.Username))

	} else if err := a.Store.UpsertUser(newUser); err != nil {
		a.sendError(res, http.StatusInternalServerError, STATUS_ERR_CREATING_USR, err)

	} else {
		if newUser.IsClinic() {
			if a.ApiConfig.ClinicDemoUserID != "" {
				if _, err := a.perms.SetPermissions(newUser.Id, a.ApiConfig.ClinicDemoUserID, clients.Permissions{"view": clients.Allowed}); err != nil {
					a.sendError(res, http.StatusInternalServerError, STATUS_ERR_CREATING_USR, err)
					return
				}
			}
		}

		tokenData := TokenData{DurationSecs: extractTokenDuration(req), UserId: newUser.Id, IsServer: false}
		tokenConfig := TokenConfig{DurationSecs: a.ApiConfig.TokenDurationSecs, Secret: a.ApiConfig.Secret}
		if sessionToken, err := CreateSessionTokenAndSave(&tokenData, tokenConfig, a.Store); err != nil {
			a.sendError(res, http.StatusInternalServerError, STATUS_ERR_GENERATING_TOKEN, err)
		} else {
			a.logAudit(req, &tokenData, "CreateUser isClinic{%t}", newUser.IsClinic())
			res.Header().Set(TP_SESSION_TOKEN, sessionToken.ID)
			a.sendUserWithStatus(res, newUser, http.StatusCreated, false)
		}
	}
}

<<<<<<< HEAD
// @Summary Create custodial user
// @Description Create custodial user
// @ID shoreline-user-api-createcustodialuser
// @Accept  json
// @Produce  json
// @Param userid path int true "custodian user id"
// @Param user body user.NewCustodialUserDetails true "user custodial details"
// @Security TidepoolAuth
// @Success 201 {object} user.User
// @Failure 500 {object} status.Status "message returned:\"Error creating the user\" "
// @Failure 409 {object} status.Status "message returned:\"User already exists\" "
// @Failure 401 {object} status.Status "message returned:\"Not authorized for requested operation\" "
// @Failure 400 {object} status.Status "message returned:\"Invalid user details were given\" "
// @Router /user/{userid}/user [post]
=======
// CreateCustodialUser creates a new custodial user
// status: 201 User
// status: 400 STATUS_MISSING_USR_DETAILS
// status: 401 STATUS_UNAUTHORIZED
// status: 409 STATUS_USR_ALREADY_EXISTS
// status: 500 STATUS_ERR_GENERATING_TOKEN
>>>>>>> 1738fb39
func (a *Api) CreateCustodialUser(res http.ResponseWriter, req *http.Request, vars map[string]string) {

	sessionToken := req.Header.Get(TP_SESSION_TOKEN)

	if tokenData, err := a.authenticateSessionToken(sessionToken); err != nil {
		a.sendError(res, http.StatusUnauthorized, STATUS_UNAUTHORIZED, err)

	} else if custodianUserID := vars["userid"]; !tokenData.IsServer && custodianUserID != tokenData.UserId {
		a.sendError(res, http.StatusUnauthorized, STATUS_UNAUTHORIZED, "Token user id must match custodian user id or server")

	} else if newCustodialUserDetails, err := ParseNewCustodialUserDetails(req.Body); err != nil {
		a.sendError(res, http.StatusBadRequest, STATUS_INVALID_USER_DETAILS, err)

	} else if newCustodialUser, err := NewCustodialUser(newCustodialUserDetails, a.ApiConfig.Salt); err != nil {
		a.sendError(res, http.StatusBadRequest, STATUS_INVALID_USER_DETAILS, err)

	} else if existingCustodialUser, err := a.Store.FindUsers(newCustodialUser); err != nil {
		a.sendError(res, http.StatusInternalServerError, STATUS_ERR_CREATING_USR, err)

	} else if len(existingCustodialUser) != 0 {
		a.sendError(res, http.StatusConflict, STATUS_USR_ALREADY_EXISTS)

	} else if err := a.Store.UpsertUser(newCustodialUser); err != nil {
		a.sendError(res, http.StatusInternalServerError, STATUS_ERR_CREATING_USR, err)

	} else {
		permissions := clients.Permissions{"custodian": clients.Allowed, "view": clients.Allowed, "upload": clients.Allowed}
		if _, err := a.perms.SetPermissions(custodianUserID, newCustodialUser.Id, permissions); err != nil {
			a.sendError(res, http.StatusInternalServerError, STATUS_ERR_CREATING_USR, err)
		} else {
			a.logAudit(req, tokenData, "CreateCustodialUser isClinic{%t}", newCustodialUser.IsClinic())
			a.sendUserWithStatus(res, newCustodialUser, http.StatusCreated, tokenData.IsServer)
		}
	}
}

<<<<<<< HEAD
// @Summary Update user
// @Description Update user
// @ID shoreline-user-api-updateuser
// @Accept  json
// @Produce  json
// @Param userid path int true "user id"
// @Param user body user.UpdateUserDetails true "user update details"
// @Security TidepoolAuth
// @Success 200 {object} user.UpdateUserDetails
// @Failure 500 {object} status.Status "message returned:\"Error updating user\" or \"Error finding user\" "
// @Failure 409 {object} status.Status "message returned:\"User already exists\" "
// @Failure 401 {object} status.Status "message returned:\"Not authorized for requested operation\" "
// @Failure 400 {object} status.Status "message returned:\"Invalid user details were given\" "
// @Router /user/{userid} [put]
=======
// UpdateUser updates a user
// status: 200
// status: 400 STATUS_INVALID_USER_DETAILS
// status: 409 STATUS_USR_ALREADY_EXISTS
// status: 500 STATUS_ERR_FINDING_USR
// status: 500 STATUS_ERR_UPDATING_USR
>>>>>>> 1738fb39
func (a *Api) UpdateUser(res http.ResponseWriter, req *http.Request, vars map[string]string) {
	a.logger.Printf("UpdateUser %v", req)
	sessionToken := req.Header.Get(TP_SESSION_TOKEN)
	if tokenData, err := a.authenticateSessionToken(sessionToken); err != nil {
		a.sendError(res, http.StatusUnauthorized, STATUS_UNAUTHORIZED, err)

	} else if updateUserDetails, err := ParseUpdateUserDetails(req.Body); err != nil {
		a.sendError(res, http.StatusBadRequest, STATUS_INVALID_USER_DETAILS, err)

	} else if err := updateUserDetails.Validate(); err != nil {
		a.sendError(res, http.StatusBadRequest, STATUS_INVALID_USER_DETAILS, err)

	} else if originalUser, err := a.Store.FindUser(&User{Id: firstStringNotEmpty(vars["userid"], tokenData.UserId)}); err != nil {
		a.sendError(res, http.StatusInternalServerError, STATUS_ERR_FINDING_USR, err)

	} else if originalUser == nil {
		a.sendError(res, http.StatusUnauthorized, STATUS_UNAUTHORIZED, "User not found")

	} else if permissions, err := a.tokenUserHasRequestedPermissions(tokenData, originalUser.Id, clients.Permissions{"root": clients.Allowed, "custodian": clients.Allowed}); err != nil {
		a.sendError(res, http.StatusInternalServerError, STATUS_ERR_FINDING_USR, err)

	} else if len(permissions) == 0 {
		a.sendError(res, http.StatusUnauthorized, STATUS_UNAUTHORIZED, "User does not have permissions")

	} else if (updateUserDetails.Roles != nil || updateUserDetails.EmailVerified != nil) && !tokenData.IsServer {
		a.sendError(res, http.StatusUnauthorized, STATUS_UNAUTHORIZED, "User does not have permissions")

	} else if (updateUserDetails.Password != nil || updateUserDetails.TermsAccepted != nil) && permissions["root"] == nil {
		a.sendError(res, http.StatusUnauthorized, STATUS_UNAUTHORIZED, "User does not have permissions")

	} else {
		updatedUser := originalUser.DeepClone()

		// TODO: This all needs to be refactored so it can be more thoroughly tested

		if updateUserDetails.Username != nil || updateUserDetails.Emails != nil {
			dupCheck := &User{}
			if updateUserDetails.Username != nil {
				updatedUser.Username = *updateUserDetails.Username
				dupCheck.Username = updatedUser.Username
			}
			if updateUserDetails.Emails != nil {
				updatedUser.Emails = updateUserDetails.Emails
				dupCheck.Emails = updatedUser.Emails
			}

			if results, err := a.Store.FindUsers(dupCheck); err != nil {
				a.sendError(res, http.StatusInternalServerError, STATUS_ERR_FINDING_USR, err)
				return
			} else if len(results) == 1 && results[0].Id != firstStringNotEmpty(vars["userid"], tokenData.UserId) {
				//only throw an error if there is a user with a different id but with the same username/email
				a.sendError(res, http.StatusConflict, STATUS_USR_ALREADY_EXISTS)
				return
			} else if len(results) > 1 {
				a.sendError(res, http.StatusConflict, STATUS_USR_ALREADY_EXISTS)
				return
			}
		}

		if updateUserDetails.Password != nil {
			if err := updatedUser.HashPassword(*updateUserDetails.Password, a.ApiConfig.Salt); err != nil {
				a.sendError(res, http.StatusInternalServerError, STATUS_ERR_UPDATING_USR, err)
				return
			}
		}

		if updateUserDetails.Roles != nil {
			updatedUser.Roles = updateUserDetails.Roles
		}

		if updateUserDetails.TermsAccepted != nil {
			updatedUser.TermsAccepted = *updateUserDetails.TermsAccepted
		}

		if updateUserDetails.EmailVerified != nil {
			updatedUser.EmailVerified = *updateUserDetails.EmailVerified
		}

		if err := a.Store.UpsertUser(updatedUser); err != nil {
			a.sendError(res, http.StatusInternalServerError, STATUS_ERR_UPDATING_USR, err)
		} else {
			if len(originalUser.PwHash) == 0 && len(updatedUser.PwHash) != 0 {
				if err := a.removeUserPermissions(updatedUser.Id, clients.Permissions{"custodian": clients.Allowed}); err != nil {
					a.sendError(res, http.StatusInternalServerError, STATUS_ERR_UPDATING_USR, err)
				}
			}

			if updatedUser.EmailVerified && updatedUser.TermsAccepted != "" {
				if a.marketoManager != nil && a.marketoManager.IsAvailable() {
					if updateUserDetails.EmailVerified != nil || updateUserDetails.TermsAccepted != nil {
						a.marketoManager.CreateListMembershipForUser(updatedUser)
					} else {
						a.marketoManager.UpdateListMembershipForUser(originalUser, updatedUser)
					}
				} else {
					failedMarketoUploadCounter.Inc()
				}
			}
			a.logAudit(req, tokenData, "UpdateUser isClinic{%t}", updatedUser.IsClinic())
			a.sendUser(res, updatedUser, tokenData.IsServer)
		}
	}
}

<<<<<<< HEAD
// @Summary Get user information
// @Description Get user information
// @ID shoreline-user-api-getuserinfo
// @Accept  json
// @Produce  json
// @Param userid path int true "user id" optional
// @Security TidepoolAuth
// @Success 200 {object} user.User
// @Failure 500 {object} status.Status "message returned:\"Error finding user\" "
// @Failure 404 {object} status.Status "message returned:\"User not found\" "
// @Failure 401 {object} status.Status "message returned:\"Not authorized for requested operation\" "
// @Router /user/{userid} [get]
=======
// GetUserInfo returns user info
// status: 200
// status: 401 STATUS_UNAUTHORIZED
// status: 500 STATUS_ERR_FINDING_USR
>>>>>>> 1738fb39
func (a *Api) GetUserInfo(res http.ResponseWriter, req *http.Request, vars map[string]string) {
	sessionToken := req.Header.Get(TP_SESSION_TOKEN)
	if tokenData, err := a.authenticateSessionToken(sessionToken); err != nil {
		a.sendError(res, http.StatusUnauthorized, STATUS_UNAUTHORIZED, err)
	} else {
		var user *User
		if userID := vars["userid"]; userID != "" {
			user = &User{Id: userID, Username: userID, Emails: []string{userID}}
		} else {
			user = &User{Id: tokenData.UserId}
		}

		if results, err := a.Store.FindUsers(user); err != nil {
			a.sendError(res, http.StatusInternalServerError, STATUS_ERR_FINDING_USR, err)

		} else if len(results) == 0 {
			a.sendError(res, http.StatusNotFound, STATUS_USER_NOT_FOUND)

		} else if len(results) != 1 {
			a.sendError(res, http.StatusInternalServerError, STATUS_ERR_FINDING_USR, fmt.Sprintf("Found %d users matching %#v", len(results), user))

		} else if result := results[0]; result == nil {
			a.sendError(res, http.StatusInternalServerError, STATUS_ERR_FINDING_USR, "Found user is nil")

		} else if permissions, err := a.tokenUserHasRequestedPermissions(tokenData, result.Id, clients.Permissions{"root": clients.Allowed, "custodian": clients.Allowed}); err != nil {
			a.sendError(res, http.StatusInternalServerError, STATUS_ERR_FINDING_USR, err)

		} else if permissions["root"] == nil && permissions["custodian"] == nil {
			a.sendError(res, http.StatusUnauthorized, STATUS_UNAUTHORIZED)

		} else {
			a.logAudit(req, tokenData, "GetUserInfo isClinic{%t}", result.IsClinic())
			a.sendUser(res, result, tokenData.IsServer)
		}
	}
}

// @Summary Delete user
// @Description Delete user
// @ID shoreline-user-api-deleteuser
// @Accept  json
// @Produce  json
// @Param userid path int true "user id for server request, from token for personal request" optional
// @Param password body string true "password"
// @Security TidepoolAuth
// @Success 202
// @Failure 500 {string} string ""
// @Failure 403 {object} status.Status "message returned:\"Missing id and/or password\" "
// @Failure 401 {string} string ""
// @Router /user/{userid} [delete]
func (a *Api) DeleteUser(res http.ResponseWriter, req *http.Request, vars map[string]string) {

	td, err := a.authenticateSessionToken(req.Header.Get(TP_SESSION_TOKEN))

	if err != nil {
		a.logger.Println(http.StatusUnauthorized, err.Error())
		res.WriteHeader(http.StatusUnauthorized)
		return
	}

	var id string
	if td.IsServer == true {
		id = vars["userid"]
		a.logger.Println("operating as server")
	} else {
		id = td.UserId
	}

	pw := getGivenDetail(req)["password"]

	if id != "" && pw != "" {

		var err error
		toDelete := &User{Id: id}

		if err = toDelete.HashPassword(pw, a.ApiConfig.Salt); err == nil {
			if err = a.Store.RemoveUser(toDelete); err == nil {

				a.logAudit(req, td, "DeleteUser")
				//cleanup if any
				if td.IsServer == false {
					a.Store.RemoveTokenByID(req.Header.Get(TP_SESSION_TOKEN))
				}
				//all good
				res.WriteHeader(http.StatusAccepted)
				return
			}
		}
		a.logger.Println(http.StatusInternalServerError, err.Error())
		res.WriteHeader(http.StatusInternalServerError)
		return
	}
	a.logger.Println(http.StatusForbidden, STATUS_MISSING_ID_PW)
	sendModelAsResWithStatus(res, status.NewStatus(http.StatusForbidden, STATUS_MISSING_ID_PW), http.StatusForbidden)
	return
}

// @Summary Login user
// @Description Login user
// @ID shoreline-user-api-login
// @Accept  json
// @Produce  json
// @Param tokenduration header number false "token duration"
// @Security BasicAuth
// @Success 200 {object} user.User
// @Header 200 {string} x-tidepool-session-token "au"
// @Failure 500 {object} status.Status "message returned: \"Error updating token\""
// @Failure 403 {object} status.Status "message returned: \"The user hasn't verified this account yet\""
// @Failure 401 {object} status.Status "message returned: \"No user matched the given details\""
// @Failure 400 {object} status.Status "message returned: \"Missing id and/or password\""
// @Router /login [post]
func (a *Api) Login(res http.ResponseWriter, req *http.Request) {
	user, password := unpackAuth(req.Header.Get("Authorization"))
	if user == nil {
		a.sendError(res, http.StatusBadRequest, STATUS_MISSING_ID_PW)
		return
	}

	// Random sleep to avoid guessing accounts user.
	time.Sleep(time.Millisecond * time.Duration(rand.Int63n(100)))

	code, elem := a.appendUserLoginInProgress(user)
	defer a.removeUserLoginInProgress(elem)
	if code != http.StatusOK {
		a.sendError(res, http.StatusUnauthorized, STATUS_NO_MATCH, fmt.Sprintf("User '%s' has too many ongoing login: %d", user.Username, a.loginLimiter.totalInProgress))

	} else if results, err := a.Store.FindUsers(user); err != nil {
		a.sendError(res, http.StatusInternalServerError, STATUS_ERR_FINDING_USR, STATUS_USER_NOT_FOUND, err)

	} else if len(results) != 1 {
		a.sendError(res, http.StatusUnauthorized, STATUS_NO_MATCH, fmt.Sprintf("User '%s' have %d matching results", user.Username, len(results)))

	} else if result := results[0]; result == nil {
		a.sendError(res, http.StatusUnauthorized, STATUS_NO_MATCH, fmt.Sprintf("User '%s' is nil", user.Username))

	} else if result.IsDeleted() {
		a.sendError(res, http.StatusUnauthorized, STATUS_NO_MATCH, fmt.Sprintf("User '%s' is marked deleted", user.Username))

	} else if !result.CanPerformALogin(a.ApiConfig.MaxFailedLogin) {
		a.sendError(res, http.StatusUnauthorized, STATUS_NO_MATCH, fmt.Sprintf("User '%s' can't perform a login yet", user.Username))

	} else if !result.PasswordsMatch(password, a.ApiConfig.Salt) {
		// Limit login failed
		if err := a.UpdateUserAfterFailedLogin(result); err != nil {
			a.logger.Printf("User '%s' failed to save failed login status [%s]", user.Username, err.Error())
		}
		a.sendError(res, http.StatusUnauthorized, STATUS_NO_MATCH, fmt.Sprintf("User '%s' passwords do not match", user.Username))

	} else if !result.IsEmailVerified(a.ApiConfig.VerificationSecret) {
		a.sendError(res, http.StatusForbidden, STATUS_NOT_VERIFIED)

	} else {
		tokenData := &TokenData{DurationSecs: extractTokenDuration(req), UserId: result.Id}
		tokenConfig := TokenConfig{DurationSecs: a.ApiConfig.TokenDurationSecs, Secret: a.ApiConfig.Secret}
		if sessionToken, err := CreateSessionTokenAndSave(tokenData, tokenConfig, a.Store); err != nil {
			a.sendError(res, http.StatusInternalServerError, STATUS_ERR_UPDATING_TOKEN, err)

		} else {
			a.logAudit(req, tokenData, "Login")
			res.Header().Set(TP_SESSION_TOKEN, sessionToken.ID)
			a.sendUser(res, result, false)
		}

		if err := a.UpdateUserAfterSuccessfulLogin(result); err != nil {
			a.logger.Printf("Failed to save success login status [%s] for user %#v", err.Error(), result)
		}
	}
}

// @Summary Login server
// @Description Login server
// @ID shoreline-user-api-serverlogin
// @Accept  json
// @Produce  json
// @Param x-tidepool-server-name header string true "server name"
// @Param x-tidepool-server-secret header string true "server secret"
// @Success 200
// @Header 200 {string} x-tidepool-session-token "authentication token"
// @Failure 500 {object} status.Status "message returned:\"Error generating the token\" or \"No expected password is found\""
// @Failure 401 {object} status.Status "message returned:\"Wrong password\" "
// @Failure 400 {object} status.Status "message returned:\"Missing id and/or password\" "
// @Router /serverlogin [post]
func (a *Api) ServerLogin(res http.ResponseWriter, req *http.Request) {

	// which server is knocking at the door and what password is it using to enter?
	server, pw := req.Header.Get(TP_SERVER_NAME), req.Header.Get(TP_SERVER_SECRET)
	// the expected secret is the secret that the requesting server is supposed to give to be delivered the token
	expectedSecret := ""

	// if server or password is not given we obviously have a problem
	if server == "" || pw == "" {
		a.logger.Println(http.StatusBadRequest, STATUS_MISSING_ID_PW)
		sendModelAsResWithStatus(res, status.NewStatus(http.StatusBadRequest, STATUS_MISSING_ID_PW), http.StatusBadRequest)
		return
	}

	// At this stage both given password and server are passed and known

	// What is the expected password for this specific requesting server?
	expectedSecret = a.ApiConfig.ServerSecrets[server]

	// Case specific to all Tidepool microservices that share the same secret
	// This is done in order to maintain the current behaviour where Tidepool servers use the default password
	// TODO: maintain a list of possible requesting micro-services?
	if expectedSecret == "" {
		expectedSecret = a.ApiConfig.ServerSecrets["default"]
	}

	// If no expected secret can be compared to, we have a problem and cannot continue
	if expectedSecret == "" {
		a.logger.Println(http.StatusInternalServerError, STATUS_NO_EXPECTED_PWD)
		sendModelAsResWithStatus(res, status.NewStatus(http.StatusInternalServerError, STATUS_NO_EXPECTED_PWD), http.StatusInternalServerError)
		return
	}

	// If the expected secret is the one given at the door then we can generate a token
	if pw == expectedSecret {
		//generate new token
		if sessionToken, err := CreateSessionTokenAndSave(
			&TokenData{DurationSecs: extractTokenDuration(req), UserId: server, IsServer: true},
			TokenConfig{DurationSecs: a.ApiConfig.TokenDurationSecs, Secret: a.ApiConfig.Secret},
			a.Store,
		); err != nil {
			// Error generating the token
			a.logger.Println(http.StatusInternalServerError, STATUS_ERR_GENERATING_TOKEN, err.Error())
			sendModelAsResWithStatus(res, status.NewStatus(http.StatusInternalServerError, STATUS_ERR_GENERATING_TOKEN), http.StatusInternalServerError)
			return
		} else {
			// Server is provided with the generated token
			a.logAudit(req, nil, "ServerLogin")
			res.Header().Set(TP_SESSION_TOKEN, sessionToken.ID)
			return
		}
	}
	// If the password given at the door is wrong, we cannot generate the token
	a.logger.Println(http.StatusUnauthorized, STATUS_PW_WRONG)
	sendModelAsResWithStatus(res, status.NewStatus(http.StatusUnauthorized, STATUS_PW_WRONG), http.StatusUnauthorized)
	return
}

// @Summary Login oauth2
// @Description Login oauth2
// @ID shoreline-user-api-oauth2login
// @Accept  json
// @Produce  json
// @Success 200 {string} string  "generic json format { \"oauthUser\" : fndUsr, \"oauthTarget\" : result[\"authUserId\"] }"
// @Header 200 {string} x-tidepool-session-token "authentication token"
// @Failure 503 {string} string ""
// @Failure 401 {string} string "generic json format { \"error\" : errorMsg }"
// @Failure 400 {string} string "generic json format { \"error\" : errorMsg }"
// @Router /oauthlogin [post]
func (a *Api) oauth2Login(w http.ResponseWriter, r *http.Request) {

	//oauth is not enabled
	if a.oauth == nil {
		a.logger.Println(http.StatusServiceUnavailable, "OAuth is not enabled")
		w.WriteHeader(http.StatusServiceUnavailable)
		return
	}

	if ah := r.Header.Get("Authorization"); ah != "" {
		if len(ah) > 6 && strings.ToUpper(ah[0:6]) == "BEARER" {
			if auth_token := ah[7:]; auth_token != "" {

				//check the actual token
				result, err := a.oauth.CheckToken(auth_token)
				if err != nil || result == nil {
					a.logger.Println(http.StatusUnauthorized, "oauth2Login error checking token ", err)
					w.WriteHeader(http.StatusUnauthorized)
					return
				}

				//check the corresponding user
				fndUsr, errUsr := a.Store.FindUser(&User{Id: result["userId"].(string)})
				if errUsr != nil || fndUsr == nil {
					a.logger.Println(http.StatusUnauthorized, "oauth2Login error getting user ", errUsr.Error())
					w.WriteHeader(http.StatusUnauthorized)
					return
				}

				//generate token and send the response
				if sessionToken, err := CreateSessionTokenAndSave(
					&TokenData{DurationSecs: 0, UserId: result["userId"].(string), IsServer: false},
					TokenConfig{DurationSecs: a.ApiConfig.TokenDurationSecs, Secret: a.ApiConfig.Secret},
					a.Store,
				); err != nil {
					a.logger.Println(http.StatusUnauthorized, "oauth2Login error creating session token", err.Error())
					common.OutputJSON(w, http.StatusUnauthorized, map[string]interface{}{"error": "invalid_token"})
					return
				} else {
					//We are redirecting to the app
					w.Header().Set(TP_SESSION_TOKEN, sessionToken.ID)
					common.OutputJSON(w, http.StatusOK, map[string]interface{}{"oauthUser": fndUsr, "oauthTarget": result["authUserId"]})
					return
				}
			}
		}
		a.logger.Println(http.StatusUnauthorized, STATUS_AUTH_HEADER_INVLAID)
		common.OutputJSON(w, http.StatusUnauthorized, map[string]interface{}{"error": STATUS_AUTH_HEADER_INVLAID})
		return
	}
	a.logger.Println(http.StatusBadRequest, STATUS_AUTH_HEADER_REQUIRED)
	common.OutputJSON(w, http.StatusBadRequest, map[string]interface{}{"error": STATUS_AUTH_HEADER_REQUIRED})
	return
}

// @Summary Refresh session
// @Description Refresh session
// @ID shoreline-user-api-refreshsession
// @Accept  json
// @Produce  json
// @Param x-tidepool-server-name header string true "server name"
// @Param x-tidepool-server-secret header string true "server secret"
// @Security TidepoolAuth
// @Success 200 {object} user.TokenData  "Token details"
// @Header 200 {string} x-tidepool-session-token "authentication token"
// @Failure 500 {object} status.Status "message returned:\"Error generating the token\" "
// @Failure 401 {string} string ""
// @Router /login [get]
func (a *Api) RefreshSession(res http.ResponseWriter, req *http.Request) {

	td, err := a.authenticateSessionToken(req.Header.Get(TP_SESSION_TOKEN))

	if err != nil {
		a.logger.Println(http.StatusUnauthorized, err.Error())
		res.WriteHeader(http.StatusUnauthorized)
		return
	}

	const two_hours_in_secs = 60 * 60 * 2

	if td.IsServer == false && td.DurationSecs > two_hours_in_secs {
		//long-duration let us know detail and keep it rolling
		//a.logger.Println("long-duration token set for ", fmt.Sprint(time.Duration(td.DurationSecs)*time.Second))
	}
	//refresh
	if sessionToken, err := CreateSessionTokenAndSave(
		td,
		TokenConfig{DurationSecs: a.ApiConfig.TokenDurationSecs, Secret: a.ApiConfig.Secret},
		a.Store,
	); err != nil {
		a.logger.Println(http.StatusInternalServerError, STATUS_ERR_GENERATING_TOKEN, err.Error())
		sendModelAsResWithStatus(res, status.NewStatus(http.StatusInternalServerError, STATUS_ERR_GENERATING_TOKEN), http.StatusInternalServerError)
		return
	} else {
		a.logAudit(req, td, "RefreshSession")
		res.Header().Set(TP_SESSION_TOKEN, sessionToken.ID)
		sendModelAsRes(res, td)
		return
	}
}

// @Summary Longterm login
// @Description Longterm login
// @ID shoreline-user-api-longtermlogin
// @Accept  json
// @Produce  json
// @Param longtermkey path string true "long term key"
// @Security BasicAuth
// @Success 200 {object} user.User
// @Header 200 {string} x-tidepool-session-token "authentication token"
// @Failure 500 {object} status.Status "message returned:\"Error finding user\" or \"Error updating token\" "
// @Failure 403 {object} status.Status "message returned:\"The user hasn't verified this account yet\" "
// @Failure 401 {object} status.Status "message returned:\"No user matched the given details\" "
// @Failure 400 {object} status.Status "message returned:\"Missing id and/or password\" "
// @Router /login/{longtermkey} [post]
// Set the longeterm duration and then process as per Login
// note: see Login for return codes
func (a *Api) LongtermLogin(res http.ResponseWriter, req *http.Request, vars map[string]string) {

	const day_as_secs = 1 * 24 * 60 * 60

	duration := a.ApiConfig.LongTermDaysDuration * day_as_secs
	longtermkey := vars["longtermkey"]

	if longtermkey == a.ApiConfig.LongTermKey {
		a.logger.Println("token duration is ", fmt.Sprint(time.Duration(duration)*time.Second))
		req.Header.Add(TOKEN_DURATION_KEY, strconv.FormatFloat(float64(duration), 'f', -1, 64))
	} else {
		//tell us there was no match
		a.logger.Println("tried to login using the longtermkey but it didn't match the stored key")
	}

	a.Login(res, req)

	// TODO: Does not actually add the TOKEN_DURATION_KEY to the response on success (as the old unittests would imply)
}

// @Summary Check server token
// @Description Check server token
// @ID shoreline-user-api-serverchecktoken
// @Accept  json
// @Produce  json
// @Security TidepoolAuth
// @Success 200 {object} user.TokenData  "Token details"
// @Failure 401 {object} status.Status "message returned:\"No x-tidepool-session-token was found\" "
// @Router /token/{token} [get]
func (a *Api) ServerCheckToken(res http.ResponseWriter, req *http.Request, vars map[string]string) {

	if hasServerToken(req.Header.Get(TP_SESSION_TOKEN), a.ApiConfig.Secret) {
		td, err := a.authenticateSessionToken(vars["token"])
		if err != nil {
			a.logger.Printf("failed request: %v", req)
			a.logger.Println(http.StatusUnauthorized, STATUS_NO_TOKEN, err.Error())
			sendModelAsResWithStatus(res, status.NewStatus(http.StatusUnauthorized, STATUS_NO_TOKEN), http.StatusUnauthorized)
			return
		}

		sendModelAsRes(res, td)
		return
	}
	a.logger.Println(http.StatusUnauthorized, STATUS_NO_TOKEN)
	a.logger.Printf("header session token: %v", req.Header.Get(TP_SESSION_TOKEN))
	sendModelAsResWithStatus(res, status.NewStatus(http.StatusUnauthorized, STATUS_NO_TOKEN), http.StatusUnauthorized)
	return
}

// @Summary Logout
// @Description Logout
// @ID shoreline-user-api-logout
// @Accept  json
// @Produce  json
// @Security TidepoolAuth
// @Success 200 {string} string ""
// @Router /logout [post]
func (a *Api) Logout(res http.ResponseWriter, req *http.Request) {
	if id := req.Header.Get(TP_SESSION_TOKEN); id != "" {
		if err := a.Store.RemoveTokenByID(id); err != nil {
<<<<<<< HEAD
			// silently fail but still log it
=======
			//silently fail but still log it
>>>>>>> 1738fb39
			a.logger.Println("Logout was unable to delete token", err.Error())
		}
	}
	// otherwise all good
	a.logAudit(req, nil, "Logout")
	res.WriteHeader(http.StatusOK)
	return
}

// @Summary AnonymousIdHashPair ?
// @Description AnonymousIdHashPair ?
// @ID shoreline-user-api-anonymousidhashpair
// @Accept  json
// @Produce  json
// @Success 200 {object} user.AnonIdHashPair "AnonymousIdHashPair?"
// @Router /private [get]
func (a *Api) AnonymousIdHashPair(res http.ResponseWriter, req *http.Request) {
	idHashPair := NewAnonIdHashPair([]string{a.ApiConfig.Salt}, req.URL.Query())
	sendModelAsRes(res, idHashPair)
	return
}

func (a *Api) sendError(res http.ResponseWriter, statusCode int, reason string, extras ...interface{}) {
	_, file, line, ok := runtime.Caller(1)
	if ok {
		segments := strings.Split(file, "/")
		file = segments[len(segments)-1]
	} else {
		file = "???"
		line = 0
	}

	messages := make([]string, len(extras))
	for index, extra := range extras {
		messages[index] = fmt.Sprintf("%v", extra)
	}

	switch reason {
	case STATUS_NO_USR_DETAILS:
		statusNoUsrDetailsCounter.Inc()

	case STATUS_INVALID_USER_DETAILS:
		statusInvalidUserDetailsCounter.Inc()

	case STATUS_USER_NOT_FOUND:
		statusUserNotFoundCounter.Inc()

	case STATUS_ERR_FINDING_USR:
		statusErrFindingUsrCounter.Inc()

	case STATUS_ERR_CREATING_USR:
		statusErrCreatingUsrCounter.Inc()

	case STATUS_ERR_UPDATING_USR:
		statusErrUpdatingUsrCounter.Inc()

	case STATUS_USR_ALREADY_EXISTS:
		statusUsrAlreadyExistsCounter.Inc()

	case STATUS_ERR_GENERATING_TOKEN:
		statusErrGeneratingTokenCounter.Inc()

	case STATUS_ERR_UPDATING_TOKEN:
		statusErrUpdatingTokenCounter.Inc()

	case STATUS_MISSING_USR_DETAILS:
		statusMissingUsrDetailsCounter.Inc()

	case STATUS_ERROR_UPDATING_PW:
		statusErrorUpdatingPwCounter.Inc()

	case STATUS_MISSING_ID_PW:
		statusMissingIdPwCounter.Inc()

	case STATUS_NO_MATCH:
		statusNoMatchCounter.Inc()

	case STATUS_NOT_VERIFIED:
		statusNotVerifiedCounter.Inc()

	case STATUS_NO_TOKEN_MATCH:
		statusNoTokenMatchCounter.Inc()

	case STATUS_PW_WRONG:
		statusPwWrongCounter.Inc()

	case STATUS_ERR_SENDING_EMAIL:
		statusErrSendingEmailCounter.Inc()

	case STATUS_NO_TOKEN:
		statusNoTokenCounter.Inc()

	case STATUS_SERVER_TOKEN_REQUIRED:
		statusServerTokenRequiredCounter.Inc()

	case STATUS_AUTH_HEADER_REQUIRED:
		statusAuthHeaderRequiredCounter.Inc()

	case STATUS_AUTH_HEADER_INVLAID:
		statusAuthHeaderInvlaidCounter.Inc()

	case STATUS_GETSTATUS_ERR:
		statusGetstatusErrCounter.Inc()

	case STATUS_UNAUTHORIZED:
		statusUnauthorizedCounter.Inc()

	case STATUS_NO_QUERY:
		statusNoQueryCounter.Inc()

	case STATUS_PARAMETER_UNKNOWN:
		statusParameterUnknownCounter.Inc()

	case STATUS_ONE_QUERY_PARAM:
		statusOneQueryParamCounter.Inc()

	case STATUS_INVALID_ROLE:
		statusInvalidRoleCounter.Inc()
	}

	a.logger.Printf("%s:%d RESPONSE ERROR: [%d %s] %s", file, line, statusCode, reason, strings.Join(messages, "; "))
	sendModelAsResWithStatus(res, status.NewStatus(statusCode, reason), statusCode)
}

func (a *Api) authenticateSessionToken(sessionToken string) (*TokenData, error) {
	if sessionToken == "" {
		return nil, errors.New("Session token is empty")
	} else if tokenData, err := UnpackSessionTokenAndVerify(sessionToken, a.ApiConfig.Secret); err != nil {
		return nil, err
	} else if _, err := a.Store.FindTokenByID(sessionToken); err != nil {
		return nil, err
	} else {
		return tokenData, nil
	}
}

func (a *Api) tokenUserHasRequestedPermissions(tokenData *TokenData, groupId string, requestedPermissions clients.Permissions) (clients.Permissions, error) {
	if tokenData.IsServer {
		return requestedPermissions, nil
	} else if tokenData.UserId == groupId {
		return requestedPermissions, nil
	} else if actualPermissions, err := a.perms.UserInGroup(tokenData.UserId, groupId); err != nil {
		return clients.Permissions{}, err
	} else {
		finalPermissions := make(clients.Permissions, 0)
		for permission := range requestedPermissions {
			if reflect.DeepEqual(requestedPermissions[permission], actualPermissions[permission]) {
				finalPermissions[permission] = requestedPermissions[permission]
			}
		}
		return finalPermissions, nil
	}
}

func (a *Api) removeUserPermissions(groupId string, removePermissions clients.Permissions) error {
	originalUserPermissions, err := a.perms.UsersInGroup(groupId)
	if err != nil {
		return err
	}
	for userID, originalPermissions := range originalUserPermissions {
		finalPermissions := make(clients.Permissions)
		for name, value := range originalPermissions {
			if _, ok := removePermissions[name]; !ok {
				finalPermissions[name] = value
			}
		}
		if len(finalPermissions) != len(originalPermissions) {
			if _, err := a.perms.SetPermissions(userID, groupId, finalPermissions); err != nil {
				return err
			}
		}
	}
<<<<<<< HEAD
}

// UpdateUserAfterFailedLogin update the user failed login infos in database
func (a *Api) UpdateUserAfterFailedLogin(u *User) error {
	if u.FailedLogin == nil {
		u.FailedLogin = new(FailedLoginInfos)
	}
	u.FailedLogin.Count++
	u.FailedLogin.Total++
	if u.FailedLogin.Count >= a.ApiConfig.MaxFailedLogin {
		nextAttemptTime := time.Now().Add(time.Minute * time.Duration(a.ApiConfig.DelayBeforeNextLoginAttempt))
		u.FailedLogin.NextLoginAttemptTime = nextAttemptTime.Format(time.RFC3339)
	}
	return a.Store.UpsertUser(u)
}

// UpdateUserAfterSuccessfulLogin update the user after a successful login
func (a *Api) UpdateUserAfterSuccessfulLogin(u *User) error {
	if u.FailedLogin != nil && u.FailedLogin.Count > 0 {
		u.FailedLogin.Count = 0
		return a.Store.UpsertUser(u)
	}
=======
>>>>>>> 1738fb39
	return nil
}<|MERGE_RESOLUTION|>--- conflicted
+++ resolved
@@ -21,6 +21,7 @@
 	"github.com/tidepool-org/go-common/clients/status"
 	"github.com/tidepool-org/shoreline/common"
 	"github.com/tidepool-org/shoreline/oauth2"
+	"github.com/tidepool-org/shoreline/user/mailchimp"
 	"github.com/tidepool-org/shoreline/user/marketo"
 
 	"github.com/prometheus/client_golang/prometheus"
@@ -145,7 +146,6 @@
 
 type (
 	Api struct {
-<<<<<<< HEAD
 		Store            Storage
 		ApiConfig        ApiConfig
 		perms            clients.Gatekeeper
@@ -154,19 +154,11 @@
 		auditLogger      *log.Logger
 		mailchimpManager mailchimp.Manager
 		loginLimiter     LoginLimiter
+		marketoManager marketo.Manager
 	}
 	Secret struct {
 		Secret string `json:"secret"`
 		Pass   string `json:"pass"`
-=======
-		Store          Storage
-		ApiConfig      ApiConfig
-		metrics        highwater.Client
-		perms          clients.Gatekeeper
-		oauth          oauth2.Client
-		logger         *log.Logger
-		marketoManager marketo.Manager
->>>>>>> 1738fb39
 	}
 	ApiConfig struct {
 		//used for services
@@ -193,6 +185,7 @@
 		//allows for the skipping of verification for testing
 		VerificationSecret string `json:"verificationSecret"`
 		ClinicDemoUserID   string `json:"clinicDemoUserId"`
+		Mailchimp          mailchimp.Config `json:"mailchimp"`
 		// to create type/file
 		Marketo marketo.Config `json:"marketo"`
 	}
@@ -225,6 +218,7 @@
 	STATUS_ERR_GENERATING_TOKEN  = "Error generating the token"
 	STATUS_ERR_UPDATING_TOKEN    = "Error updating token"
 	STATUS_MISSING_USR_DETAILS   = "Not all required details were given"
+	STATUS_ERROR_UPDATING_PW     = "Error updating password"
 	STATUS_MISSING_ID_PW         = "Missing id and/or password"
 	STATUS_NO_MATCH              = "No user matched the given details"
 	STATUS_NOT_VERIFIED          = "The user hasn't verified this account yet"
@@ -245,10 +239,7 @@
 	STATUS_NO_EXPECTED_PWD       = "No expected password is found"
 )
 
-<<<<<<< HEAD
-func InitApi(cfg ApiConfig, store Storage) *Api {
-	logger := log.New(os.Stdout, USER_API_PREFIX, log.LstdFlags|log.Lshortfile)
-	auditLogger := log.New(os.Stdout, USER_API_PREFIX, log.LstdFlags)
+func InitApi(cfg ApiConfig, logger *log.Logger, store Storage, auditLogger *log.Logger,manager marketo.Manager) *Api {
 
 	mailchimpManager, err := mailchimp.NewManager(logger, &http.Client{Timeout: 15 * time.Second}, &cfg.Mailchimp)
 	if err != nil {
@@ -268,15 +259,7 @@
 		logger:           logger,
 		auditLogger:      auditLogger,
 		mailchimpManager: mailchimpManager,
-=======
-func InitApi(cfg ApiConfig, logger *log.Logger, store Storage, metrics highwater.Client, manager marketo.Manager) *Api {
-	return &Api{
-		Store:          store,
-		ApiConfig:      cfg,
-		metrics:        metrics,
-		logger:         logger,
 		marketoManager: manager,
->>>>>>> 1738fb39
 	}
 
 	api.loginLimiter.usersInProgress = list.New()
@@ -356,7 +339,6 @@
 	return
 }
 
-<<<<<<< HEAD
 // @Summary Get users
 // @Description Get users
 // @ID shoreline-user-api-getusers
@@ -370,13 +352,6 @@
 // @Failure 400 {object} status.Status "message returned:\"The role specified is invalid\" or \"A query must be specified\" or \"Only one query parameter is allowed\" or \"Unknown query parameter\""
 // @Failure 401 {object} status.Status "message returned:\"Not authorized for requested operation\" "
 // @Router /users [get]
-=======
-// GetUsers returns all users
-// status: 200
-// status: 400 STATUS_NO_QUERY, STATUS_PARAMETER_UNKNOWN
-// status: 401 STATUS_SERVER_TOKEN_REQUIRED
-// status: 500 STATUS_ERR_FINDING_USR
->>>>>>> 1738fb39
 func (a *Api) GetUsers(res http.ResponseWriter, req *http.Request) {
 	sessionToken := req.Header.Get(TP_SESSION_TOKEN)
 	if tokenData, err := a.authenticateSessionToken(sessionToken); err != nil {
@@ -414,7 +389,6 @@
 	}
 }
 
-<<<<<<< HEAD
 // @Summary Create user
 // @Description Create user
 // @ID shoreline-user-api-createuser
@@ -426,13 +400,6 @@
 // @Failure 500 {object} status.Status "message returned:\"Error creating the user\" or \"Error generating the token\" "
 // @Failure 400 {object} status.Status "message returned:\"Invalid user details were given\" "
 // @Router /user [post]
-=======
-// CreateUser creates a new user
-// status: 201 User
-// status: 400 STATUS_MISSING_USR_DETAILS
-// status: 409 STATUS_USR_ALREADY_EXISTS
-// status: 500 STATUS_ERR_GENERATING_TOKEN
->>>>>>> 1738fb39
 func (a *Api) CreateUser(res http.ResponseWriter, req *http.Request) {
 	// Random sleep to avoid guessing accounts user.
 	time.Sleep(time.Millisecond * time.Duration(rand.Int63n(300)))
@@ -474,7 +441,6 @@
 	}
 }
 
-<<<<<<< HEAD
 // @Summary Create custodial user
 // @Description Create custodial user
 // @ID shoreline-user-api-createcustodialuser
@@ -489,14 +455,6 @@
 // @Failure 401 {object} status.Status "message returned:\"Not authorized for requested operation\" "
 // @Failure 400 {object} status.Status "message returned:\"Invalid user details were given\" "
 // @Router /user/{userid}/user [post]
-=======
-// CreateCustodialUser creates a new custodial user
-// status: 201 User
-// status: 400 STATUS_MISSING_USR_DETAILS
-// status: 401 STATUS_UNAUTHORIZED
-// status: 409 STATUS_USR_ALREADY_EXISTS
-// status: 500 STATUS_ERR_GENERATING_TOKEN
->>>>>>> 1738fb39
 func (a *Api) CreateCustodialUser(res http.ResponseWriter, req *http.Request, vars map[string]string) {
 
 	sessionToken := req.Header.Get(TP_SESSION_TOKEN)
@@ -533,7 +491,6 @@
 	}
 }
 
-<<<<<<< HEAD
 // @Summary Update user
 // @Description Update user
 // @ID shoreline-user-api-updateuser
@@ -548,14 +505,6 @@
 // @Failure 401 {object} status.Status "message returned:\"Not authorized for requested operation\" "
 // @Failure 400 {object} status.Status "message returned:\"Invalid user details were given\" "
 // @Router /user/{userid} [put]
-=======
-// UpdateUser updates a user
-// status: 200
-// status: 400 STATUS_INVALID_USER_DETAILS
-// status: 409 STATUS_USR_ALREADY_EXISTS
-// status: 500 STATUS_ERR_FINDING_USR
-// status: 500 STATUS_ERR_UPDATING_USR
->>>>>>> 1738fb39
 func (a *Api) UpdateUser(res http.ResponseWriter, req *http.Request, vars map[string]string) {
 	a.logger.Printf("UpdateUser %v", req)
 	sessionToken := req.Header.Get(TP_SESSION_TOKEN)
@@ -644,13 +593,20 @@
 			}
 
 			if updatedUser.EmailVerified && updatedUser.TermsAccepted != "" {
+				if a.mailchimpManager != nil {
+					if updateUserDetails.EmailVerified != nil || updateUserDetails.TermsAccepted != nil {
+						a.mailchimpManager.CreateListMembershipForUser(updatedUser)
+					} else {
+						a.mailchimpManager.UpdateListMembershipForUser(originalUser, updatedUser)
+					}
+				}
 				if a.marketoManager != nil && a.marketoManager.IsAvailable() {
 					if updateUserDetails.EmailVerified != nil || updateUserDetails.TermsAccepted != nil {
 						a.marketoManager.CreateListMembershipForUser(updatedUser)
 					} else {
 						a.marketoManager.UpdateListMembershipForUser(originalUser, updatedUser)
 					}
-				} else {
+				} else if a.marketoManager != nil {
 					failedMarketoUploadCounter.Inc()
 				}
 			}
@@ -660,7 +616,6 @@
 	}
 }
 
-<<<<<<< HEAD
 // @Summary Get user information
 // @Description Get user information
 // @ID shoreline-user-api-getuserinfo
@@ -673,12 +628,6 @@
 // @Failure 404 {object} status.Status "message returned:\"User not found\" "
 // @Failure 401 {object} status.Status "message returned:\"Not authorized for requested operation\" "
 // @Router /user/{userid} [get]
-=======
-// GetUserInfo returns user info
-// status: 200
-// status: 401 STATUS_UNAUTHORIZED
-// status: 500 STATUS_ERR_FINDING_USR
->>>>>>> 1738fb39
 func (a *Api) GetUserInfo(res http.ResponseWriter, req *http.Request, vars map[string]string) {
 	sessionToken := req.Header.Get(TP_SESSION_TOKEN)
 	if tokenData, err := a.authenticateSessionToken(sessionToken); err != nil {
@@ -1107,11 +1056,7 @@
 func (a *Api) Logout(res http.ResponseWriter, req *http.Request) {
 	if id := req.Header.Get(TP_SESSION_TOKEN); id != "" {
 		if err := a.Store.RemoveTokenByID(id); err != nil {
-<<<<<<< HEAD
-			// silently fail but still log it
-=======
 			//silently fail but still log it
->>>>>>> 1738fb39
 			a.logger.Println("Logout was unable to delete token", err.Error())
 		}
 	}
@@ -1284,7 +1229,7 @@
 			}
 		}
 	}
-<<<<<<< HEAD
+	return nil
 }
 
 // UpdateUserAfterFailedLogin update the user failed login infos in database
@@ -1307,7 +1252,5 @@
 		u.FailedLogin.Count = 0
 		return a.Store.UpsertUser(u)
 	}
-=======
->>>>>>> 1738fb39
 	return nil
 }