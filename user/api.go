package user

import (
	"encoding/json"
	"fmt"
	"log"
	"net/http"
	"os"
	"strconv"
	"strings"
	"time"

	"github.com/gorilla/mux"
	"github.com/tidepool-org/go-common/clients/highwater"
	"github.com/tidepool-org/go-common/clients/status"

	"../common"
	"../oauth2"
)

type (
	Api struct {
		Store     Storage
		ApiConfig ApiConfig
		metrics   highwater.Client
		oauth     oauth2.Client
		logger    *log.Logger
	}
	ApiConfig struct {
		//used for services
		ServerSecret         string `json:"serverSecret"`
		LongTermKey          string `json:"longTermKey"`
		LongTermDaysDuration int    `json:"longTermDaysDuration"`
		//so we can change the default lifetime of the token
		//we use seconds, this also helps for testing as you can time it out easily
		TokenDurationSecs float64 `json:"tokenDurationSecs"`
		//used for pw
		Salt string `json:"salt"`
		//used for token
		Secret string `json:"apiSecret"`
		//allows for the skipping of verification for testing
		VerificationSecret string `json:"verificationSecret"`
	}
	varsHandler func(http.ResponseWriter, *http.Request, map[string]string)
)

const (
	//api logging prefix
	USER_API_PREFIX = "api/user "

	TP_SERVER_NAME   = "x-tidepool-server-name"
	TP_SERVER_SECRET = "x-tidepool-server-secret"
	TP_SESSION_TOKEN = "x-tidepool-session-token"

	STATUS_NO_USR_DETAILS        = "No user details were given"
	STATUS_ERR_FINDING_USR       = "Error finding user"
	STATUS_ERR_CREATING_USR      = "Error creating the user"
	STATUS_ERR_UPDATING_USR      = "Error updating user"
	STATUS_USR_ALREADY_EXISTS    = "User already exists"
	STATUS_ERR_GENERATING_TOKEN  = "Error generating the token"
	STATUS_ERR_UPDATING_TOKEN    = "Error updating token"
	STATUS_MISSING_USR_DETAILS   = "Not all required details were given"
	STATUS_ERROR_UPDATING_PW     = "Error updating password"
	STATUS_MISSING_ID_PW         = "Missing id and/or password"
	STATUS_NO_MATCH              = "No user matched the given details"
	STATUS_NOT_VERIFIED          = "The user hasn't verified this account yet"
	STATUS_NO_TOKEN_MATCH        = "No token matched the given details"
	STATUS_PW_WRONG              = "Wrong password"
	STATUS_ERR_SENDING_EMAIL     = "Error sending email"
	STATUS_NO_TOKEN              = "No x-tidepool-session-token was found"
	STATUS_SERVER_TOKEN_REQUIRED = "A server token is required"
	STATUS_AUTH_HEADER_REQUIRED  = "Authorization header is required"
	STATUS_AUTH_HEADER_INVLAID   = "Authorization header is invalid"
	STATUS_GETSTATUS_ERR         = "Error checking service status"
)

func InitApi(cfg ApiConfig, store Storage, metrics highwater.Client) *Api {
	return &Api{
		Store:     store,
		ApiConfig: cfg,
		metrics:   metrics,
		logger:    log.New(os.Stdout, USER_API_PREFIX, log.Lshortfile),
	}
}

func (a *Api) AttachOauth(client oauth2.Client) {
	a.oauth = client
}

func (a *Api) SetHandlers(prefix string, rtr *mux.Router) {

	rtr.HandleFunc("/status", a.GetStatus).Methods("GET")

	rtr.Handle("/user", varsHandler(a.GetUserInfo)).Methods("GET")
	rtr.Handle("/user/{userid}", varsHandler(a.GetUserInfo)).Methods("GET")

	rtr.HandleFunc("/childuser", a.CreateChildUser).Methods("POST")

	rtr.HandleFunc("/user", a.CreateUser).Methods("POST")
	rtr.Handle("/user", varsHandler(a.UpdateUser)).Methods("PUT")
	rtr.Handle("/user/{userid}", varsHandler(a.UpdateUser)).Methods("PUT")
	rtr.Handle("/user/{userid}", varsHandler(a.DeleteUser)).Methods("DELETE")

	rtr.HandleFunc("/login", a.Login).Methods("POST")
	rtr.HandleFunc("/login", a.RefreshSession).Methods("GET")
	rtr.Handle("/login/{longtermkey}", varsHandler(a.LongtermLogin)).Methods("POST")

	rtr.HandleFunc("/oauthlogin", a.oauth2Login).Methods("POST")

	rtr.HandleFunc("/serverlogin", a.ServerLogin).Methods("POST")

	rtr.Handle("/token/{token}", varsHandler(a.ServerCheckToken)).Methods("GET")

	rtr.HandleFunc("/logout", a.Logout).Methods("POST")

	rtr.HandleFunc("/private", a.AnonymousIdHashPair).Methods("GET")
	rtr.Handle("/private/{userid}/{key}", varsHandler(a.ManageIdHashPair)).Methods("GET", "POST", "PUT", "DELETE")

}

func (h varsHandler) ServeHTTP(res http.ResponseWriter, req *http.Request) {
	vars := mux.Vars(req)
	h(res, req, vars)
}

func (a *Api) GetStatus(res http.ResponseWriter, req *http.Request) {
	if err := a.Store.Ping(); err != nil {
		a.logger.Println(http.StatusInternalServerError, STATUS_GETSTATUS_ERR, err.Error())
		res.WriteHeader(http.StatusInternalServerError)
		res.Write([]byte(err.Error()))
		return
	}
	res.WriteHeader(http.StatusOK)
	return
}

// status: 201 User
// status: 400 STATUS_MISSING_USR_DETAILS
// status: 409 STATUS_USR_ALREADY_EXISTS
// status: 500 STATUS_ERR_GENERATING_TOKEN
func (a *Api) CreateUser(res http.ResponseWriter, req *http.Request) {

	usrDetails, err := getUserDetail(req)

	if err != nil {
		a.logger.Println(http.StatusBadRequest, STATUS_MISSING_USR_DETAILS, err.Error())
		sendModelAsResWithStatus(res, status.NewStatus(http.StatusBadRequest, STATUS_MISSING_USR_DETAILS), http.StatusBadRequest)
		return
	}

	newUsr, err := NewUser(usrDetails, a.ApiConfig.Salt)

	if err != nil {
		if err == User_error_name_pw_required {
			a.logger.Println(http.StatusBadRequest, STATUS_MISSING_USR_DETAILS, err.Error())
			sendModelAsResWithStatus(res, status.NewStatus(http.StatusBadRequest, STATUS_MISSING_USR_DETAILS), http.StatusBadRequest)
			return
		} else {
			a.logger.Println(http.StatusInternalServerError, STATUS_ERR_CREATING_USR, err.Error())
			sendModelAsResWithStatus(res, status.NewStatus(http.StatusInternalServerError, STATUS_ERR_CREATING_USR), http.StatusInternalServerError)
			return
		}
	}

	existingUsr, err := a.Store.FindUsers(newUsr)

	if err != nil {
		a.logger.Println(http.StatusInternalServerError, STATUS_ERR_CREATING_USR, err.Error())
		sendModelAsResWithStatus(res, status.NewStatus(http.StatusInternalServerError, STATUS_ERR_CREATING_USR), http.StatusInternalServerError)
		return
	}

	if existingUsr == nil || len(existingUsr) == 0 {
		//yay all is good!
		a.addUserAndSendStatus(newUsr, res, req)
		return
	}

	a.logger.Println(http.StatusConflict, STATUS_USR_ALREADY_EXISTS)
	sendModelAsResWithStatus(res, status.NewStatus(http.StatusConflict, STATUS_USR_ALREADY_EXISTS), http.StatusConflict)
	return
}

// status: 201 User
// status: 400 STATUS_MISSING_USR_DETAILS
// status: 500 STATUS_ERR_GENERATING_TOKEN
func (a *Api) CreateChildUser(res http.ResponseWriter, req *http.Request) {

	usrDetails, err := getUserDetail(req)

	if err != nil {
		a.logger.Println(http.StatusBadRequest, STATUS_MISSING_USR_DETAILS, err.Error())
		sendModelAsResWithStatus(res, status.NewStatus(http.StatusBadRequest, STATUS_MISSING_USR_DETAILS), http.StatusBadRequest)
		return
	}

	newChildUsr, err := NewChildUser(usrDetails, a.ApiConfig.Salt)

	if err != nil {
		a.logger.Println(http.StatusInternalServerError, STATUS_ERR_CREATING_USR, err.Error())
		sendModelAsResWithStatus(res, status.NewStatus(http.StatusInternalServerError, STATUS_ERR_CREATING_USR), http.StatusInternalServerError)
		return
	}
	a.addUserAndSendStatus(newChildUsr, res, req)
	return
}

// status: 200
// status: 400 STATUS_NO_USR_DETAILS
// status: 409 STATUS_USR_ALREADY_EXISTS
// status: 500 STATUS_ERR_FINDING_USR
// status: 500 STATUS_ERR_UPDATING_USR
func (a *Api) UpdateUser(res http.ResponseWriter, req *http.Request, vars map[string]string) {

	td, err := getUnpackedToken(req.Header.Get(TP_SESSION_TOKEN), a.ApiConfig.Secret)

	if err != nil {
		a.logger.Println(http.StatusUnauthorized, err.Error())
		res.WriteHeader(http.StatusUnauthorized)
		return
	}

	var (
		//structure that the update are given to us in
		updatesToApply struct {
			Updates *UserDetail `json:"updates"`
		}
	)

	usrId := vars["userid"]

	if usrId == "" && td.UserId == "" {
		//go no further
		a.logger.Println(http.StatusBadRequest, STATUS_NO_USR_DETAILS)
		sendModelAsResWithStatus(res, status.NewStatus(http.StatusBadRequest, STATUS_NO_USR_DETAILS), http.StatusBadRequest)
		return
	} else if usrId == "" && td.UserId != "" {
		//use the id from the token
		usrId = td.UserId
	}

	if req.ContentLength > 0 {
		err := json.NewDecoder(req.Body).Decode(&updatesToApply)

		if err != nil {
			a.logger.Println(http.StatusInternalServerError, STATUS_NO_USR_DETAILS, err.Error())
			sendModelAsResWithStatus(res, status.NewStatus(http.StatusInternalServerError, STATUS_NO_USR_DETAILS), http.StatusInternalServerError)
			return
		}
	}

	if updatesToApply.Updates != nil {

		//a.logger.Print("UpdateUser: applying updates ... ")
		usrToFind := UserFromDetails(&UserDetail{Id: usrId, Emails: []string{usrId}})

		if userToUpdate, err := a.Store.FindUser(usrToFind); err != nil {
			a.logger.Println(http.StatusInternalServerError, STATUS_ERR_FINDING_USR, err.Error())
			sendModelAsResWithStatus(res, status.NewStatus(http.StatusInternalServerError, STATUS_ERR_FINDING_USR), http.StatusInternalServerError)
			return
		} else if userToUpdate != nil {

			//Verifiy the user
			if userToUpdate.Verified == false && updatesToApply.Updates.Verified {
				userToUpdate.Verified = updatesToApply.Updates.Verified
			}

			//Name and/or Emails and perform dups check
			if updatesToApply.Updates.Name != "" || len(updatesToApply.Updates.Emails) > 0 {
				dupCheck := UserFromDetails(&UserDetail{})
				if updatesToApply.Updates.Name != "" {
					userToUpdate.Name = updatesToApply.Updates.Name
					dupCheck.Name = userToUpdate.Name
				}
				if len(updatesToApply.Updates.Emails) > 0 {
					userToUpdate.Emails = updatesToApply.Updates.Emails
					dupCheck.Emails = userToUpdate.Emails
				}
				//check if unique
				if results, err := a.Store.FindUsers(dupCheck); err != nil {
					a.logger.Println(http.StatusInternalServerError, STATUS_ERR_FINDING_USR, err.Error())
					sendModelAsResWithStatus(res, status.NewStatus(http.StatusInternalServerError, STATUS_ERR_FINDING_USR), http.StatusInternalServerError)
					return
				} else if len(results) > 0 {
					a.logger.Println(http.StatusConflict, STATUS_USR_ALREADY_EXISTS)
					sendModelAsResWithStatus(res, status.NewStatus(http.StatusConflict, STATUS_USR_ALREADY_EXISTS), http.StatusConflict)
					return
				}
			}
			//Rehash the pw if needed
			if updatesToApply.Updates.Pw != "" {

				if err := userToUpdate.HashPassword(updatesToApply.Updates.Pw, a.ApiConfig.Salt); err != nil {
					a.logger.Println(http.StatusInternalServerError, STATUS_ERR_UPDATING_USR, err.Error())
					sendModelAsResWithStatus(res, status.NewStatus(http.StatusInternalServerError, STATUS_ERR_UPDATING_USR), http.StatusInternalServerError)
					return
				}
			}

			//All good - now update
			if err := a.Store.UpsertUser(userToUpdate); err != nil {
				a.logger.Println(http.StatusInternalServerError, STATUS_ERR_UPDATING_USR, err.Error())
				sendModelAsResWithStatus(res, status.NewStatus(http.StatusInternalServerError, STATUS_ERR_UPDATING_USR), http.StatusInternalServerError)
				return
			} else {
				if td.IsServer {
					a.logMetricForUser(usrId, "userupdated", req.Header.Get(TP_SESSION_TOKEN), map[string]string{"server": "true"})
				} else {
					a.logMetric("userupdated", req.Header.Get(TP_SESSION_TOKEN), map[string]string{"server": "false"})
				}
				res.WriteHeader(http.StatusOK)
				return
			}
		}
	}

}

//Pull the incoming user feilds to search for from http.Request body and
//find any matches returning them with return http.StatusOK
func (a *Api) GetUserInfo(res http.ResponseWriter, req *http.Request, vars map[string]string) {

	td, err := getUnpackedToken(req.Header.Get(TP_SESSION_TOKEN), a.ApiConfig.Secret)

	if err != nil {
		a.logger.Println(http.StatusUnauthorized, err.Error())
		res.WriteHeader(http.StatusUnauthorized)
		return
	}

	var usr *User

	id := vars["userid"]
	if id != "" {
		//the `userid` could infact be an email
		usr = UserFromDetails(&UserDetail{Id: id, Emails: []string{id}})
	} else {
		//use the token to find the userid
		usr = UserFromDetails(&UserDetail{Id: td.UserId})
	}

	if usr == nil {
		a.logger.Println(http.StatusBadRequest, STATUS_NO_USR_DETAILS)
		res.WriteHeader(http.StatusBadRequest)
		res.Write([]byte(STATUS_NO_USR_DETAILS))
		return
	} else {
		if results, err := a.Store.FindUsers(usr); err != nil {
			a.logger.Println(http.StatusInternalServerError, STATUS_ERR_FINDING_USR, err.Error())
			res.WriteHeader(http.StatusInternalServerError)
			res.Write([]byte(STATUS_ERR_FINDING_USR))
			return
		} else if results != nil {

			if td.IsServer {
				a.logMetricForUser(id, "getuserinfo", req.Header.Get(TP_SESSION_TOKEN), map[string]string{"server": "true"})
			} else {
				a.logMetric("getuserinfo", req.Header.Get(TP_SESSION_TOKEN), map[string]string{"server": "false"})
			}

			if len(results) == 1 {
				sendModelAsRes(res, results[0])
				return
			}

			a.logger.Printf(" found [%d] users ", len(results))
			sendModelsAsRes(res, results)
			return
		}
	}
}

func (a *Api) DeleteUser(res http.ResponseWriter, req *http.Request, vars map[string]string) {

	td, err := getUnpackedToken(req.Header.Get(TP_SESSION_TOKEN), a.ApiConfig.Secret)

	if err != nil {
		a.logger.Println(http.StatusUnauthorized, err.Error())
		res.WriteHeader(http.StatusUnauthorized)
		return
	}

	var id string
	if td.IsServer == true {
		id = vars["userid"]
		a.logger.Println("operating as server")
	} else {
		id = td.UserId
	}

	pw := getGivenDetail(req)["password"]

	if id != "" && pw != "" {

		var err error
		toDelete := UserFromDetails(&UserDetail{Id: id})

		if err = toDelete.HashPassword(pw, a.ApiConfig.Salt); err == nil {
			if err = a.Store.RemoveUser(toDelete); err == nil {

				if td.IsServer {
					a.logMetricForUser(id, "deleteuser", req.Header.Get(TP_SESSION_TOKEN), map[string]string{"server": "true"})
				} else {
					a.logMetric("deleteuser", req.Header.Get(TP_SESSION_TOKEN), map[string]string{"server": "false"})
				}
				//cleanup if any
				if td.IsServer == false {
					usrToken := &SessionToken{Id: req.Header.Get(TP_SESSION_TOKEN)}
					a.Store.RemoveToken(usrToken)
				}
				//all good
				res.WriteHeader(http.StatusAccepted)
				return
			}
		}
		a.logger.Println(http.StatusInternalServerError, err.Error())
		res.WriteHeader(http.StatusInternalServerError)
		return
	}
	a.logger.Println(http.StatusForbidden, STATUS_MISSING_ID_PW)
	sendModelAsResWithStatus(res, status.NewStatus(http.StatusForbidden, STATUS_MISSING_ID_PW), http.StatusForbidden)
	return
}

// status: 200 TP_SESSION_TOKEN,
// status: 400 STATUS_MISSING_ID_PW
// status: 401 STATUS_NO_MATCH
// status: 403 STATUS_NOT_VERIFIED
// status: 500 STATUS_ERR_FINDING_USR, STATUS_ERR_UPDATING_TOKEN
func (a *Api) Login(res http.ResponseWriter, req *http.Request) {
	if usr, pw := unpackAuth(req.Header.Get("Authorization")); usr != nil {

		if results, err := a.Store.FindUsers(usr); results != nil && len(results) > 0 {
			for i := range results {
				if results[i].PwsMatch(pw, a.ApiConfig.Salt) && results[i].IsVerified(a.ApiConfig.VerificationSecret) {
					//passwords match and the user is verified
					td := &TokenData{DurationSecs: extractTokenDuration(req), UserId: results[i].Id, IsServer: false}

					if sessionToken, err := CreateSessionTokenAndSave(td, TokenConfig{DurationSecs: a.ApiConfig.TokenDurationSecs, Secret: a.ApiConfig.Secret}, a.Store); sessionToken != nil && err == nil {
						//YAY it's all is good so lets tell people!
						a.logMetric("userlogin", sessionToken.Id, nil)
						res.Header().Set(TP_SESSION_TOKEN, sessionToken.Id)
						sendModelAsRes(res, results[i])
						return
					} else if err != nil {
						a.logger.Println(http.StatusInternalServerError, STATUS_ERR_UPDATING_TOKEN, err.Error())
						sendModelAsResWithStatus(
							res,
							status.NewStatus(http.StatusInternalServerError, STATUS_ERR_UPDATING_TOKEN),
							http.StatusInternalServerError,
						)
						return
					}
				} else {

					if results[i].PwsMatch(pw, a.ApiConfig.Salt) == false { //no password matches?
						a.logger.Println(http.StatusUnauthorized, STATUS_NO_MATCH)
						sendModelAsResWithStatus(
							res,
							status.NewStatus(http.StatusUnauthorized, STATUS_NO_MATCH),
							http.StatusUnauthorized,
						)
						return
					}

					if results[i].IsVerified(a.ApiConfig.VerificationSecret) == false { //not yet verified?
						a.logger.Println(http.StatusForbidden, STATUS_NOT_VERIFIED)
						sendModelAsResWithStatus(res, status.NewStatus(http.StatusForbidden, STATUS_NOT_VERIFIED), http.StatusForbidden)
						return
					}
				}
				//try next
				a.logger.Print("Login not valid for that user so checking the next")
			}
		} else {
			// was there an error?
			if err != nil {
				a.logger.Println(http.StatusInternalServerError, STATUS_ERR_FINDING_USR, err.Error())
				sendModelAsResWithStatus(res, status.NewStatus(http.StatusInternalServerError, STATUS_ERR_FINDING_USR), http.StatusInternalServerError)
				return
			}
			//or just no user was found
			if results == nil || len(results) == 0 {
				a.logger.Println(http.StatusUnauthorized, STATUS_NO_MATCH)
				sendModelAsResWithStatus(res, status.NewStatus(http.StatusUnauthorized, STATUS_NO_MATCH), http.StatusUnauthorized)
				return
			}
		}
	}
	a.logger.Println(http.StatusBadRequest, STATUS_MISSING_ID_PW)
	sendModelAsResWithStatus(res, status.NewStatus(http.StatusBadRequest, STATUS_MISSING_ID_PW), http.StatusBadRequest)
	return
}

// status: 200 TP_SESSION_TOKEN
// status: 400 STATUS_MISSING_ID_PW
// status: 401 STATUS_PW_WRONG
// status: 500 STATUS_ERR_GENERATING_TOKEN
func (a *Api) ServerLogin(res http.ResponseWriter, req *http.Request) {

	server, pw := req.Header.Get(TP_SERVER_NAME), req.Header.Get(TP_SERVER_SECRET)

	if server == "" || pw == "" {
		a.logger.Println(http.StatusBadRequest, STATUS_MISSING_ID_PW)
		sendModelAsResWithStatus(res, status.NewStatus(http.StatusBadRequest, STATUS_MISSING_ID_PW), http.StatusBadRequest)
		return
	}
	if pw == a.ApiConfig.ServerSecret {
		//generate new token
		if sessionToken, err := CreateSessionTokenAndSave(
			&TokenData{DurationSecs: extractTokenDuration(req), UserId: server, IsServer: true},
			TokenConfig{DurationSecs: a.ApiConfig.TokenDurationSecs, Secret: a.ApiConfig.Secret},
			a.Store,
		); err != nil {
			a.logger.Println(http.StatusInternalServerError, STATUS_ERR_GENERATING_TOKEN, err.Error())
			sendModelAsResWithStatus(res, status.NewStatus(http.StatusInternalServerError, STATUS_ERR_GENERATING_TOKEN), http.StatusInternalServerError)
			return
		} else {
			a.logMetricAsServer("serverlogin", sessionToken.Id, nil)
			res.Header().Set(TP_SESSION_TOKEN, sessionToken.Id)
			return
		}
	}
	a.logger.Println(http.StatusUnauthorized, STATUS_PW_WRONG)
	sendModelAsResWithStatus(res, status.NewStatus(http.StatusUnauthorized, STATUS_PW_WRONG), http.StatusUnauthorized)
	return
}

// status: 200 TP_SESSION_TOKEN, oauthUser, oauthTarget
// status: 400 invalid_request
// status: 401 invalid_token
// status: 403 insufficient_scope
func (a *Api) oauth2Login(w http.ResponseWriter, r *http.Request) {

	//oauth is not enabled
	if a.oauth == nil {
		a.logger.Println(http.StatusServiceUnavailable, "OAuth is not enabled")
		w.WriteHeader(http.StatusServiceUnavailable)
		return
	}

	if ah := r.Header.Get("Authorization"); ah != "" {
		if len(ah) > 6 && strings.ToUpper(ah[0:6]) == "BEARER" {
			if auth_token := ah[7:]; auth_token != "" {

				//check the actual token
				result, err := a.oauth.CheckToken(auth_token)
				if err != nil || result == nil {
					a.logger.Println(http.StatusUnauthorized, "oauth2Login error checking token ", err)
					w.WriteHeader(http.StatusUnauthorized)
					return
				}

				//check the corresponding user
				fndUsr, errUsr := a.Store.FindUser(&User{Id: result["userId"].(string)})
				if errUsr != nil || fndUsr == nil {
					a.logger.Println(http.StatusUnauthorized, "oauth2Login error getting user ", errUsr.Error())
					w.WriteHeader(http.StatusUnauthorized)
					return
				}

				//generate token and send the response
				if sessionToken, err := CreateSessionTokenAndSave(
					&TokenData{DurationSecs: 0, UserId: result["userId"].(string), IsServer: false},
					TokenConfig{DurationSecs: a.ApiConfig.TokenDurationSecs, Secret: a.ApiConfig.Secret},
					a.Store,
				); err != nil {
					a.logger.Println(http.StatusUnauthorized, "oauth2Login error creating session token", err.Error())
					common.OutputJSON(w, http.StatusUnauthorized, map[string]interface{}{"error": "invalid_token"})
					return
				} else {
					//We are redirecting to the app
					w.Header().Set(TP_SESSION_TOKEN, sessionToken.Id)
					common.OutputJSON(w, http.StatusOK, map[string]interface{}{"oauthUser": fndUsr, "oauthTarget": result["authUserId"]})
					return
				}
			}
		}
		a.logger.Println(http.StatusUnauthorized, STATUS_AUTH_HEADER_INVLAID)
		common.OutputJSON(w, http.StatusUnauthorized, map[string]interface{}{"error": STATUS_AUTH_HEADER_INVLAID})
		return
	}
	a.logger.Println(http.StatusBadRequest, STATUS_AUTH_HEADER_REQUIRED)
	common.OutputJSON(w, http.StatusBadRequest, map[string]interface{}{"error": STATUS_AUTH_HEADER_REQUIRED})
	return
}

// status: 200 TP_SESSION_TOKEN, TokenData
// status: 401 STATUS_NO_TOKEN
// status: 500 STATUS_ERR_GENERATING_TOKEN
func (a *Api) RefreshSession(res http.ResponseWriter, req *http.Request) {

	td, err := getUnpackedToken(req.Header.Get(TP_SESSION_TOKEN), a.ApiConfig.Secret)

<<<<<<< HEAD
	if err != nil {
		a.logger.Println(http.StatusUnauthorized, err.Error())
		res.WriteHeader(http.StatusUnauthorized)
		return
	}
=======
		if td.IsServer == false && td.DurationSecs > TWO_HOURS_IN_SECS {
			//long-duration let us know detail and keep it rolling
			log.Printf(USER_API_PREFIX+"RefreshSession this is a long-duration token set for [%f] ", td.DurationSecs)
		}
		//refresh
		if sessionToken, err := CreateSessionTokenAndSave(
			td,
			TokenConfig{DurationSecs: a.ApiConfig.TokenDurationSecs, Secret: a.ApiConfig.Secret},
			a.Store,
		); err != nil {
			log.Printf(USER_API_PREFIX+"RefreshSession %s err[%s]", STATUS_ERR_GENERATING_TOKEN, err.Error())
			sendModelAsResWithStatus(res, status.NewStatus(http.StatusInternalServerError, STATUS_ERR_GENERATING_TOKEN), http.StatusInternalServerError)
			return
		} else {
			res.Header().Set(TP_SESSION_TOKEN, sessionToken.Id)
			sendModelAsRes(res, td)
			return
		}
>>>>>>> ff69d105

	const two_hours_in_secs = 60 * 60 * 2

	if td.IsServer == false && td.DurationSecs > two_hours_in_secs {
		//long-duration let us know detail and keep it rolling
		a.logger.Println("long-duration token set for ", fmt.Sprint(time.Duration(td.DurationSecs)*time.Second))
	}
	//refresh
	if sessionToken, err := CreateSessionTokenAndSave(
		td,
		TokenConfig{DurationHours: a.ApiConfig.TokenHoursDuration, Secret: a.ApiConfig.Secret},
		a.Store,
	); err != nil {
		a.logger.Println(http.StatusInternalServerError, STATUS_ERR_GENERATING_TOKEN, err.Error())
		sendModelAsResWithStatus(res, status.NewStatus(http.StatusInternalServerError, STATUS_ERR_GENERATING_TOKEN), http.StatusInternalServerError)
		return
	} else {
		res.Header().Set(TP_SESSION_TOKEN, sessionToken.Id)
		sendModelAsRes(res, td)
		return
	}
}

// Set the longeterm duration and then process as per Login
// note: see Login for return codes
func (a *Api) LongtermLogin(res http.ResponseWriter, req *http.Request, vars map[string]string) {

	const day_as_secs = 1 * 24 * 60 * 60

	duration := a.ApiConfig.LongTermDaysDuration * day_as_secs
	longtermkey := vars["longtermkey"]

	if longtermkey == a.ApiConfig.LongTermKey {
		a.logger.Println("token duration is ", fmt.Sprint(time.Duration(duration)*time.Second))
		req.Header.Add(TOKEN_DURATION_KEY, strconv.FormatFloat(float64(duration), 'f', -1, 64))
	} else {
		//tell us there was no match
		a.logger.Println("tried to login using the longtermkey but it didn't match the stored key")
	}

	a.Login(res, req)
}

// status: 200 TP_SESSION_TOKEN, TokenData
// status: 401 STATUS_NO_TOKEN
// status: 404 STATUS_NO_TOKEN_MATCH
func (a *Api) ServerCheckToken(res http.ResponseWriter, req *http.Request, vars map[string]string) {

	if hasServerToken(req.Header.Get(TP_SESSION_TOKEN), a.ApiConfig.Secret) {
		tokenString := vars["token"]

		svrToken := &SessionToken{Id: tokenString}
		td, err := svrToken.UnpackAndVerify(a.ApiConfig.Secret)
		if err != nil {
			a.logger.Println(http.StatusUnauthorized, STATUS_NO_TOKEN, err.Error())
			sendModelAsResWithStatus(res, status.NewStatus(http.StatusUnauthorized, STATUS_NO_TOKEN), http.StatusUnauthorized)
			return
		}

		if td.Valid {
			sendModelAsRes(res, td)
			return
		}
		a.logger.Println(http.StatusNotFound, STATUS_NO_TOKEN_MATCH)
		sendModelAsResWithStatus(res, status.NewStatus(http.StatusNotFound, STATUS_NO_TOKEN_MATCH), http.StatusNotFound)
		return
	}
	a.logger.Println(http.StatusUnauthorized, STATUS_NO_TOKEN)
	sendModelAsResWithStatus(res, status.NewStatus(http.StatusUnauthorized, STATUS_NO_TOKEN), http.StatusUnauthorized)
	return
}

// status: 200
func (a *Api) Logout(res http.ResponseWriter, req *http.Request) {
	//lets just try and remove the token
	st := GetSessionToken(req.Header.Get(TP_SESSION_TOKEN))
	if st.Id != "" {
		if err := a.Store.RemoveToken(st); err != nil {
			//sliently fail but still log it
			a.logger.Println("Logout was unable to delete token", err.Error())
		}
	}
	//otherwise all good
	res.WriteHeader(http.StatusOK)
	return
}

// status: 200 AnonIdHashPair
func (a *Api) AnonymousIdHashPair(res http.ResponseWriter, req *http.Request) {
	idHashPair := NewAnonIdHashPair([]string{a.ApiConfig.Salt}, req.URL.Query())
	sendModelAsRes(res, idHashPair)
	return
}

// status: 200 IdHashPair
// status: 500 STATUS_ERR_FINDING_USR
// status: 500 STATUS_ERR_UPDATING_USR
func (a *Api) ManageIdHashPair(res http.ResponseWriter, req *http.Request, vars map[string]string) {

	//we need server token
	if hasServerToken(req.Header.Get(TP_SESSION_TOKEN), a.ApiConfig.Secret) {

		usr := UserFromDetails(&UserDetail{Id: vars["userid"]})
		theKey := vars["key"]

		baseStrings := []string{a.ApiConfig.Salt, usr.Id, theKey}

		if foundUsr, err := a.Store.FindUser(usr); err != nil {
			a.logger.Println(http.StatusInternalServerError, STATUS_ERR_FINDING_USR, err.Error())
			sendModelAsResWithStatus(res, status.NewStatus(http.StatusInternalServerError, STATUS_ERR_FINDING_USR), http.StatusInternalServerError)
			return
		} else {

			a.logMetricForUser(usr.Id, "manageprivatepair", req.Header.Get(TP_SESSION_TOKEN), map[string]string{"verb": req.Method})

			switch req.Method {
			case "GET":
				if foundUsr.Private != nil && foundUsr.Private[theKey] != nil {
					sendModelAsRes(res, foundUsr.Private[theKey])
					return
				} else {
					if foundUsr.Private == nil {
						foundUsr.Private = make(map[string]*IdHashPair)
					}
					foundUsr.Private[theKey] = NewIdHashPair(baseStrings, req.URL.Query())

					if err := a.Store.UpsertUser(foundUsr); err != nil {
						a.logger.Println(http.StatusInternalServerError, req.Method, STATUS_ERR_UPDATING_USR, err.Error())
						sendModelAsResWithStatus(res, status.NewStatus(http.StatusInternalServerError, STATUS_ERR_UPDATING_USR), http.StatusInternalServerError)
						return
					} else {
						sendModelAsRes(res, foundUsr.Private[theKey])
						return
					}
				}
			case "POST", "PUT":
				if foundUsr.Private == nil {
					foundUsr.Private = make(map[string]*IdHashPair)
				}
				foundUsr.Private[theKey] = NewIdHashPair(baseStrings, req.URL.Query())

				if err := a.Store.UpsertUser(foundUsr); err != nil {
					a.logger.Printf("ManageIdHashPair %s %s [%s]", req.Method, STATUS_ERR_UPDATING_USR, err.Error())
					sendModelAsResWithStatus(res, status.NewStatus(http.StatusInternalServerError, STATUS_ERR_UPDATING_USR), http.StatusInternalServerError)
					return
				} else {
					sendModelAsResWithStatus(res, foundUsr.Private[theKey], http.StatusCreated)
					return
				}
			case "DELETE":
				a.logger.Println(http.StatusNotImplemented, req.Method)
				res.WriteHeader(http.StatusNotImplemented)
				return
			}
			a.logger.Println(http.StatusBadRequest)
			res.WriteHeader(http.StatusBadRequest)
			return
		}
	}
	a.logger.Println(http.StatusUnauthorized, STATUS_SERVER_TOKEN_REQUIRED)
	res.WriteHeader(http.StatusUnauthorized)
	return
}<|MERGE_RESOLUTION|>--- conflicted
+++ resolved
@@ -592,32 +592,11 @@
 
 	td, err := getUnpackedToken(req.Header.Get(TP_SESSION_TOKEN), a.ApiConfig.Secret)
 
-<<<<<<< HEAD
 	if err != nil {
 		a.logger.Println(http.StatusUnauthorized, err.Error())
 		res.WriteHeader(http.StatusUnauthorized)
 		return
 	}
-=======
-		if td.IsServer == false && td.DurationSecs > TWO_HOURS_IN_SECS {
-			//long-duration let us know detail and keep it rolling
-			log.Printf(USER_API_PREFIX+"RefreshSession this is a long-duration token set for [%f] ", td.DurationSecs)
-		}
-		//refresh
-		if sessionToken, err := CreateSessionTokenAndSave(
-			td,
-			TokenConfig{DurationSecs: a.ApiConfig.TokenDurationSecs, Secret: a.ApiConfig.Secret},
-			a.Store,
-		); err != nil {
-			log.Printf(USER_API_PREFIX+"RefreshSession %s err[%s]", STATUS_ERR_GENERATING_TOKEN, err.Error())
-			sendModelAsResWithStatus(res, status.NewStatus(http.StatusInternalServerError, STATUS_ERR_GENERATING_TOKEN), http.StatusInternalServerError)
-			return
-		} else {
-			res.Header().Set(TP_SESSION_TOKEN, sessionToken.Id)
-			sendModelAsRes(res, td)
-			return
-		}
->>>>>>> ff69d105
 
 	const two_hours_in_secs = 60 * 60 * 2
 
