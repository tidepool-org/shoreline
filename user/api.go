package user

import (
	"context"
	"encoding/json"
	"errors"
	"fmt"
	"github.com/tidepool-org/shoreline/keycloak"
	"log"
	"net/http"
	"reflect"
	"runtime"
	"strconv"
	"strings"
	"time"

	"github.com/gorilla/mux"

	"github.com/tidepool-org/go-common/clients"
	"github.com/tidepool-org/go-common/clients/highwater"
	"github.com/tidepool-org/go-common/clients/status"
	"github.com/tidepool-org/shoreline/user/marketo"

	"github.com/prometheus/client_golang/prometheus"
	"github.com/prometheus/client_golang/prometheus/promauto"
	"github.com/prometheus/client_golang/prometheus/promhttp"
)

var (
	failedMarketoUploadCount = promauto.NewCounter(prometheus.CounterOpts{
		Name: "tidepool_shoreline_failed_marketo_upload_total",
		Help: "The total number of failures to connect to marketo due to errors",
	})
	statusCount = promauto.NewCounterVec(prometheus.CounterOpts{
		Name: "tidepool_shoreline_failed_status_count",
		Help: "The number of errors for each status code and status reason.",
	}, []string{"status_reason", "status_code"})
)

type (
	Api struct {
		Store          Storage
		ApiConfig      ApiConfig
		metrics        highwater.Client
		perms          clients.Gatekeeper
		logger         *log.Logger
		marketoManager marketo.Manager
		keycloakClient keycloak.Client
	}
	ApiConfig struct {
		ServerSecret         string         `json:"serverSercret"`
		TokenConfigs         []TokenConfig  `json:"tokenConfigs"` // the first token config is used for encoding new tokens
		LongTermKey          string         `json:"longTermKey"`
		LongTermDaysDuration int            `json:"longTermDaysDuration"`
		Salt                 string         `json:"salt"`
		VerificationSecret   string         `json:"verificationSecret"`
		ClinicDemoUserID     string         `json:"clinicDemoUserId"`
		Marketo              marketo.Config `json:"marketo"`
		MigrationSecret      string         `json:"migrationSecret"`
	}
	varsHandler func(http.ResponseWriter, *http.Request, map[string]string)
)

const (
	//api logging prefix
	USER_API_PREFIX = "api/user "

	TP_SERVER_NAME   = "x-tidepool-server-name"
	TP_SERVER_SECRET = "x-tidepool-server-secret"
	TP_SESSION_TOKEN = "x-tidepool-session-token"

	STATUS_NO_USR_DETAILS        = "No user details were given"
	STATUS_INVALID_USER_DETAILS  = "Invalid user details were given"
	STATUS_USER_NOT_FOUND        = "User not found"
	STATUS_ERR_FINDING_USR       = "Error finding user"
	STATUS_ERR_CREATING_USR      = "Error creating the user"
	STATUS_ERR_UPDATING_USR      = "Error updating user"
	STATUS_USR_ALREADY_EXISTS    = "User already exists"
	STATUS_ERR_GENERATING_TOKEN  = "Error generating the token"
	STATUS_ERR_UPDATING_TOKEN    = "Error updating token"
	STATUS_MISSING_USR_DETAILS   = "Not all required details were given"
	STATUS_ERROR_UPDATING_PW     = "Error updating password"
	STATUS_MISSING_ID_PW         = "Missing id and/or password"
	STATUS_NO_MATCH              = "No user matched the given details"
	STATUS_NOT_VERIFIED          = "The user hasn't verified this account yet"
	STATUS_NO_TOKEN_MATCH        = "No token matched the given details"
	STATUS_PW_WRONG              = "Wrong password"
	STATUS_ERR_SENDING_EMAIL     = "Error sending email"
	STATUS_NO_TOKEN              = "No x-tidepool-session-token was found"
	STATUS_SERVER_TOKEN_REQUIRED = "A server token is required"
	STATUS_AUTH_HEADER_REQUIRED  = "Authorization header is required"
	STATUS_AUTH_HEADER_INVALID   = "Authorization header is invalid"
	STATUS_GETSTATUS_ERR         = "Error checking service status"
	STATUS_UNAUTHORIZED          = "Not authorized for requested operation"
	STATUS_NO_QUERY              = "A query must be specified"
	STATUS_PARAMETER_UNKNOWN     = "Unknown query parameter"
	STATUS_ONE_QUERY_PARAM       = "Only one query parameter is allowed"
	STATUS_INVALID_ROLE          = "The role specified is invalid"
)

func InitApi(cfg ApiConfig, logger *log.Logger, store Storage, metrics highwater.Client, manager marketo.Manager, keycloakClient keycloak.Client) *Api {
	return &Api{
		Store:          store,
		ApiConfig:      cfg,
		metrics:        metrics,
		logger:         logger,
		marketoManager: manager,
		keycloakClient: keycloakClient,
	}
}

func (a *Api) AttachPerms(perms clients.Gatekeeper) {
	a.perms = perms
}

func (a *Api) SetHandlers(prefix string, rtr *mux.Router) {
	rtr.Handle("/metrics", promhttp.Handler())

	rtr.HandleFunc("/status", a.GetStatus).Methods("GET")

	rtr.HandleFunc("/users", a.GetUsers).Methods("GET")

	rtr.Handle("/user", varsHandler(a.GetUserInfo)).Methods("GET")
	rtr.Handle("/user/{userid}", varsHandler(a.GetUserInfo)).Methods("GET")

	rtr.HandleFunc("/user", a.CreateUser).Methods("POST")
	rtr.Handle("/user", varsHandler(a.UpdateUser)).Methods("PUT")
	rtr.Handle("/user/{userid}", varsHandler(a.UpdateUser)).Methods("PUT")
	rtr.Handle("/user/{userid}", varsHandler(a.DeleteUser)).Methods("DELETE")

	rtr.Handle("/user/{userid}/user", varsHandler(a.CreateCustodialUser)).Methods("POST")

	rtr.HandleFunc("/login", a.Login).Methods("POST")
	rtr.HandleFunc("/login", a.RefreshSession).Methods("GET")
	rtr.Handle("/login/{longtermkey}", varsHandler(a.LongtermLogin)).Methods("POST")

	rtr.HandleFunc("/serverlogin", a.ServerLogin).Methods("POST")

	rtr.Handle("/token/{token}", varsHandler(a.ServerCheckToken)).Methods("GET")

	rtr.HandleFunc("/logout", a.Logout).Methods("POST")

	rtr.HandleFunc("/private", a.AnonymousIdHashPair).Methods("GET")

	rtr.Handle("/migrate/{username}", varsHandler(a.GetUserForMigration)).Methods("GET")
	rtr.Handle("/migrate/{username}", varsHandler(a.CheckUserPassword)).Methods("POST")
}

func (h varsHandler) ServeHTTP(res http.ResponseWriter, req *http.Request) {
	vars := mux.Vars(req)
	h(res, req, vars)
}

func (a *Api) GetStatus(res http.ResponseWriter, req *http.Request) {
	if err := a.Store.WithContext(req.Context()).Ping(); err != nil {
		a.logger.Println(http.StatusInternalServerError, STATUS_GETSTATUS_ERR, err.Error())
		res.WriteHeader(http.StatusInternalServerError)
		res.Write([]byte(err.Error()))
		return
	}
	res.WriteHeader(http.StatusOK)
	fmt.Fprintf(res, "OK")
	return
}

// GetUsers returns all users
// status: 200
// status: 400 STATUS_NO_QUERY, STATUS_PARAMETER_UNKNOWN
// status: 401 STATUS_SERVER_TOKEN_REQUIRED
// status: 500 STATUS_ERR_FINDING_USR
func (a *Api) GetUsers(res http.ResponseWriter, req *http.Request) {
	sessionToken := req.Header.Get(TP_SESSION_TOKEN)
	if tokenData, err := a.authenticateSessionToken(req.Context(), sessionToken); err != nil {
		a.sendError(res, http.StatusUnauthorized, STATUS_UNAUTHORIZED, err)

	} else if !tokenData.IsServer {
		a.sendError(res, http.StatusUnauthorized, STATUS_UNAUTHORIZED)

	} else if len(req.URL.Query()) == 0 {
		a.sendError(res, http.StatusBadRequest, STATUS_NO_QUERY)

	} else if role := req.URL.Query().Get("role"); role != "" && !IsValidRole(role) {
		a.sendError(res, http.StatusBadRequest, STATUS_INVALID_ROLE)

	} else if userIds := strings.Split(req.URL.Query().Get("id"), ","); len(userIds[0]) > 0 && role != "" {
		a.sendError(res, http.StatusBadRequest, STATUS_ONE_QUERY_PARAM)

	} else {
		var users []*User
		switch {
		case role != "":
			if users, err = a.Store.WithContext(req.Context()).FindUsersByRole(role); err != nil {
				a.sendError(res, http.StatusInternalServerError, STATUS_ERR_FINDING_USR, err.Error())
			}
		case len(userIds[0]) > 0:
			if users, err = a.Store.WithContext(req.Context()).FindUsersWithIds(userIds); err != nil {
				a.sendError(res, http.StatusInternalServerError, STATUS_ERR_FINDING_USR, err.Error())
			}
		default:
			a.sendError(res, http.StatusBadRequest, STATUS_PARAMETER_UNKNOWN)
		}
		a.logMetric("getusers", sessionToken, map[string]string{"server": strconv.FormatBool(tokenData.IsServer)})
		a.sendUsers(res, users, tokenData.IsServer)
	}
}

// CreateUser creates a new user
// status: 201 User
// status: 400 STATUS_MISSING_USR_DETAILS
// status: 409 STATUS_USR_ALREADY_EXISTS
// status: 500 STATUS_ERR_GENERATING_TOKEN
func (a *Api) CreateUser(res http.ResponseWriter, req *http.Request) {
	if newUserDetails, err := ParseNewUserDetails(req.Body); err != nil {
		a.sendError(res, http.StatusBadRequest, STATUS_INVALID_USER_DETAILS, err)
	} else if err := newUserDetails.Validate(); err != nil { // TODO: Fix this duplicate work!
		a.sendError(res, http.StatusBadRequest, STATUS_INVALID_USER_DETAILS, err)
	} else if newUser, err := NewUser(newUserDetails, a.ApiConfig.Salt); err != nil {
		a.sendError(res, http.StatusInternalServerError, STATUS_ERR_CREATING_USR, err)
	} else if existingUser, err := a.Store.WithContext(req.Context()).FindUser(&User{Emails: newUser.Emails}); err != nil {
		a.sendError(res, http.StatusInternalServerError, STATUS_ERR_CREATING_USR, err)
	} else if existingUser != nil {
		// This check is necessary because we want to prevent duplicates in both mongo and keycloak
		a.sendError(res, http.StatusConflict, STATUS_USR_ALREADY_EXISTS)
<<<<<<< HEAD
	} else if newUser, err := a.Store.WithContext(req.Context()).CreateUser(newUserDetails); err != nil {
		if err == ErrUserConflict {
			a.sendError(res, http.StatusConflict, STATUS_USR_ALREADY_EXISTS)
		} else {
			a.sendError(res, http.StatusInternalServerError, STATUS_ERR_CREATING_USR, err)
		}
=======

>>>>>>> 2d015665
	} else {
		if newUser.IsEmailVerified(a.ApiConfig.VerificationSecret) {
			newUser.EmailVerified = true
			a.logger.Printf("User email %s contains %v, setting email verified to %v", newUser.Username, a.ApiConfig.VerificationSecret, newUser.EmailVerified)
		}
		if err := a.Store.WithContext(req.Context()).UpsertUser(newUser); err != nil {
			a.sendError(res, http.StatusInternalServerError, STATUS_ERR_CREATING_USR, err)
			return
		}
		if newUser.IsClinic() {
			if a.ApiConfig.ClinicDemoUserID != "" {
				if _, err := a.perms.SetPermissions(newUser.Id, a.ApiConfig.ClinicDemoUserID, clients.Permissions{"view": clients.Allowed}); err != nil {
					a.sendError(res, http.StatusInternalServerError, STATUS_ERR_CREATING_USR, err)
					return
				}
			}
		}
		token, err := a.keycloakClient.Login(req.Context(), newUser.Username, *newUserDetails.Password)
		if err != nil {
			a.sendError(res, http.StatusInternalServerError, STATUS_ERR_GENERATING_TOKEN, err)
			return
		}
		tidepoolSessionToken, err := keycloak.CreateBackwardCompatibleToken(token)
		if err != nil {
			a.sendError(res, http.StatusInternalServerError, STATUS_ERR_GENERATING_TOKEN, err)
			return
		}

		res.Header().Set(TP_SESSION_TOKEN, tidepoolSessionToken)
		a.sendUserWithStatus(res, newUser, http.StatusCreated, false)
	}
}

// CreateCustodialUser creates a new custodial user
// status: 201 User
// status: 400 STATUS_MISSING_USR_DETAILS
// status: 401 STATUS_UNAUTHORIZED
// status: 409 STATUS_USR_ALREADY_EXISTS
// status: 500 STATUS_ERR_GENERATING_TOKEN
func (a *Api) CreateCustodialUser(res http.ResponseWriter, req *http.Request, vars map[string]string) {
	token := req.Header.Get(TP_SESSION_TOKEN)
	if tokenData, err := a.authenticateToken(req.Context(), token); err != nil {
		a.sendError(res, http.StatusUnauthorized, STATUS_UNAUTHORIZED, err)

	} else if custodianUserID := vars["userid"]; !tokenData.IsServer && custodianUserID != tokenData.UserId {
		a.sendError(res, http.StatusUnauthorized, STATUS_UNAUTHORIZED, "Token user id must match custodian user id or server")

	} else if newCustodialUserDetails, err := ParseNewCustodialUserDetails(req.Body); err != nil {
		a.sendError(res, http.StatusBadRequest, STATUS_INVALID_USER_DETAILS, err)

	} else if newUserDetails, err := NewUserDetailsFromCustodialUserDetails(newCustodialUserDetails); err != nil {
		a.sendError(res, http.StatusBadRequest, STATUS_INVALID_USER_DETAILS, err)

	} else if existingCustodialUser, err := a.Store.WithContext(req.Context()).FindUser(&User{Emails: newUserDetails.Emails}); err != nil {
		a.sendError(res, http.StatusInternalServerError, STATUS_ERR_CREATING_USR, err)

	} else if existingCustodialUser != nil {
		a.sendError(res, http.StatusConflict, STATUS_USR_ALREADY_EXISTS)

	} else if user, err := a.Store.WithContext(req.Context()).CreateUser(newUserDetails); err != nil {
		a.sendError(res, http.StatusInternalServerError, STATUS_ERR_CREATING_USR, err)

	} else {
		permissions := clients.Permissions{"custodian": clients.Allowed, "view": clients.Allowed, "upload": clients.Allowed}
		if _, err := a.perms.SetPermissions(custodianUserID, user.Id, permissions); err != nil {
			a.sendError(res, http.StatusInternalServerError, STATUS_ERR_CREATING_USR, err)
		} else {
			a.logMetricForUser(user.Id, "custodialusercreated", token, map[string]string{"server": strconv.FormatBool(tokenData.IsServer)})
			a.sendUserWithStatus(res, user, http.StatusCreated, tokenData.IsServer)
		}
	}
}

// UpdateUser updates a user
// status: 200
// status: 400 STATUS_INVALID_USER_DETAILS
// status: 409 STATUS_USR_ALREADY_EXISTS
// status: 500 STATUS_ERR_FINDING_USR
// status: 500 STATUS_ERR_UPDATING_USR
func (a *Api) UpdateUser(res http.ResponseWriter, req *http.Request, vars map[string]string) {
	a.logger.Printf("UpdateUser %v", req)
	token := req.Header.Get(TP_SESSION_TOKEN)
	if tokenData, err := a.authenticateToken(req.Context(), token); err != nil {
		a.sendError(res, http.StatusUnauthorized, STATUS_UNAUTHORIZED, err)

	} else if updateUserDetails, err := ParseUpdateUserDetails(req.Body); err != nil {
		a.sendError(res, http.StatusBadRequest, STATUS_INVALID_USER_DETAILS, err)

	} else if err := updateUserDetails.Validate(); err != nil {
		a.sendError(res, http.StatusBadRequest, STATUS_INVALID_USER_DETAILS, err)

	} else if originalUser, err := a.Store.WithContext(req.Context()).FindUser(&User{Id: firstStringNotEmpty(vars["userid"], tokenData.UserId)}); err != nil {
		a.sendError(res, http.StatusInternalServerError, STATUS_ERR_FINDING_USR, err)

	} else if originalUser == nil {
		a.sendError(res, http.StatusUnauthorized, STATUS_UNAUTHORIZED, "User not found")

	} else if permissions, err := a.tokenUserHasRequestedPermissions(tokenData, originalUser.Id, clients.Permissions{"root": clients.Allowed, "custodian": clients.Allowed}); err != nil {
		a.sendError(res, http.StatusInternalServerError, STATUS_ERR_FINDING_USR, err)

	} else if len(permissions) == 0 {
		a.sendError(res, http.StatusUnauthorized, STATUS_UNAUTHORIZED, "User does not have permissions")

	} else if (updateUserDetails.Roles != nil || updateUserDetails.EmailVerified != nil) && !tokenData.IsServer {
		a.sendError(res, http.StatusUnauthorized, STATUS_UNAUTHORIZED, "User does not have permissions")

	} else if (updateUserDetails.Password != nil || updateUserDetails.TermsAccepted != nil) && permissions["root"] == nil {
		a.sendError(res, http.StatusUnauthorized, STATUS_UNAUTHORIZED, "User does not have permissions")

	} else {
		if updateUserDetails.Password != nil {
			hash, err := GeneratePasswordHash(originalUser.Id, *updateUserDetails.Password, a.ApiConfig.Salt)
			if err != nil {
				a.sendError(res, http.StatusInternalServerError, STATUS_ERR_UPDATING_USR, err)
				return
			}
			updateUserDetails.HashedPassword = &hash
		}
		if updatedUser, err := a.Store.WithContext(req.Context()).UpdateUser(originalUser, updateUserDetails); err != nil {
			a.sendError(res, http.StatusInternalServerError, STATUS_ERR_UPDATING_USR, err)
		} else {
			if len(originalUser.PwHash) == 0 && len(updatedUser.PwHash) != 0 {
				if err := a.removeUserPermissions(updatedUser.Id, clients.Permissions{"custodian": clients.Allowed}); err != nil {
					a.sendError(res, http.StatusInternalServerError, STATUS_ERR_UPDATING_USR, err)
				}
			}

			if updatedUser.EmailVerified && updatedUser.TermsAccepted != "" {
				if a.marketoManager != nil && a.marketoManager.IsAvailable() {
					if updateUserDetails.EmailVerified != nil || updateUserDetails.TermsAccepted != nil {
						a.marketoManager.CreateListMembershipForUser(updatedUser)
					} else {
						a.marketoManager.UpdateListMembershipForUser(originalUser, updatedUser)
					}
				} else {
					failedMarketoUploadCount.Inc()
				}
			}
			a.logMetricForUser(updatedUser.Id, "userupdated", token, map[string]string{"server": strconv.FormatBool(tokenData.IsServer)})
			a.sendUser(res, updatedUser, tokenData.IsServer)
		}
	}
}

// GetUserInfo returns user info
// status: 200
// status: 401 STATUS_UNAUTHORIZED
// status: 500 STATUS_ERR_FINDING_USR
func (a *Api) GetUserInfo(res http.ResponseWriter, req *http.Request, vars map[string]string) {
	token := req.Header.Get(TP_SESSION_TOKEN)
	tokenData, err := a.authenticateToken(req.Context(), token)
	if err != nil {
		a.sendError(res, http.StatusUnauthorized, STATUS_UNAUTHORIZED, err)
		return
	}

	userId := vars["userid"]
	if userId == "" {
		userId = tokenData.UserId
	}

	userFilter := &User{}
	if IsValidUserID(userId) {
		userFilter.Id = userId
	} else {
		userFilter.Emails = []string{userId}
	}


	if user, err := a.Store.WithContext(req.Context()).FindUser(userFilter); err != nil {
		a.sendError(res, http.StatusInternalServerError, STATUS_ERR_FINDING_USR, err)

	} else if user == nil {
		a.sendError(res, http.StatusNotFound, STATUS_ERR_FINDING_USR, err)

	} else if permissions, err := a.tokenUserHasRequestedPermissions(tokenData, user.Id, clients.Permissions{"root": clients.Allowed, "custodian": clients.Allowed}); err != nil {
		a.sendError(res, http.StatusInternalServerError, STATUS_ERR_FINDING_USR, err)

	} else if permissions["root"] == nil && permissions["custodian"] == nil {
		a.sendError(res, http.StatusUnauthorized, STATUS_UNAUTHORIZED)

	} else {
		a.sendUser(res, user, tokenData.IsServer)
	}
}

func (a *Api) DeleteUser(res http.ResponseWriter, req *http.Request, vars map[string]string) {

	td, err := a.authenticateSessionToken(req.Context(), req.Header.Get(TP_SESSION_TOKEN))

	if err != nil {
		a.logger.Println(http.StatusUnauthorized, err.Error())
		res.WriteHeader(http.StatusUnauthorized)
		return
	}

	var id string
	if td.IsServer == true {
		id = vars["userid"]
		a.logger.Println("operating as server")
	} else {
		id = td.UserId
	}

	pw := getGivenDetail(req)["password"]

	if id != "" && pw != "" {

		var err error
		toDelete := &User{Id: id}

		if err = toDelete.HashPassword(pw, a.ApiConfig.Salt); err == nil {
			if err = a.Store.WithContext(req.Context()).RemoveUser(toDelete); err == nil {

				if td.IsServer {
					a.logMetricForUser(id, "deleteuser", req.Header.Get(TP_SESSION_TOKEN), map[string]string{"server": "true"})
				} else {
					a.logMetric("deleteuser", req.Header.Get(TP_SESSION_TOKEN), map[string]string{"server": "false"})
				}
				//cleanup if any
				if td.IsServer == false {
					a.Store.WithContext(req.Context()).RemoveTokenByID(req.Header.Get(TP_SESSION_TOKEN))
				}
				//all good
				res.WriteHeader(http.StatusAccepted)
				return
			}
		}
		a.logger.Println(http.StatusInternalServerError, err.Error())
		res.WriteHeader(http.StatusInternalServerError)
		return
	}
	a.logger.Println(http.StatusForbidden, STATUS_MISSING_ID_PW)
	sendModelAsResWithStatus(res, status.NewStatus(http.StatusForbidden, STATUS_MISSING_ID_PW), http.StatusForbidden)
	return
}

// status: 200 TP_SESSION_TOKEN,
// status: 400 STATUS_MISSING_ID_PW
// status: 401 STATUS_NO_MATCH
// status: 403 STATUS_NOT_VERIFIED
// status: 500 STATUS_ERR_FINDING_USR, STATUS_ERR_UPDATING_TOKEN
func (a *Api) Login(res http.ResponseWriter, req *http.Request) {
	if user, password := unpackAuth(req.Header.Get("Authorization")); user == nil {
		a.sendError(res, http.StatusBadRequest, STATUS_MISSING_ID_PW)
	} else if token, err := a.keycloakClient.Login(req.Context(), user.Username, password); err != nil {
		a.sendError(res, http.StatusUnauthorized, STATUS_ERR_FINDING_USR, err)
	} else if tidepoolSessionToken, err := keycloak.CreateBackwardCompatibleToken(token); err != nil {
		a.sendError(res, http.StatusInternalServerError, STATUS_ERR_UPDATING_TOKEN, err)
	} else if introspectionResult, err := a.keycloakClient.IntrospectToken(req.Context(), token); err != nil {
		a.sendError(res, http.StatusInternalServerError, STATUS_ERR_UPDATING_TOKEN, err)
	} else if !introspectionResult.EmailVerified {
		a.sendError(res, http.StatusForbidden, STATUS_NOT_VERIFIED)
	} else if user, err := a.findUser(req.Context(), introspectionResult.Subject); err != nil {
		a.sendError(res, http.StatusUnauthorized, STATUS_ERR_FINDING_USR, err)
	} else {
		res.Header().Set(TP_SESSION_TOKEN, tidepoolSessionToken)
		a.sendUser(res, user, false)
	}
}

// status: 200 TP_SESSION_TOKEN
// status: 400 STATUS_MISSING_ID_PW
// status: 401 STATUS_PW_WRONG
// status: 500 STATUS_ERR_GENERATING_TOKEN
func (a *Api) ServerLogin(res http.ResponseWriter, req *http.Request) {

	server, pw := req.Header.Get(TP_SERVER_NAME), req.Header.Get(TP_SERVER_SECRET)

	if server == "" || pw == "" {
		a.logger.Println(http.StatusBadRequest, STATUS_MISSING_ID_PW)
		sendModelAsResWithStatus(res, status.NewStatus(http.StatusBadRequest, STATUS_MISSING_ID_PW), http.StatusBadRequest)
		return
	}
	if pw == a.ApiConfig.ServerSecret {
		//generate new token
		if sessionToken, err := CreateSessionTokenAndSave(
			&TokenData{DurationSecs: extractTokenDuration(req), UserId: server, IsServer: true},
			a.ApiConfig.TokenConfigs[0],
			a.Store.WithContext(req.Context()),
		); err != nil {
			a.logger.Println(http.StatusInternalServerError, STATUS_ERR_GENERATING_TOKEN, err.Error())
			sendModelAsResWithStatus(res, status.NewStatus(http.StatusInternalServerError, STATUS_ERR_GENERATING_TOKEN), http.StatusInternalServerError)
			return
		} else {
			a.logMetricAsServer("serverlogin", sessionToken.ID, nil)
			res.Header().Set(TP_SESSION_TOKEN, sessionToken.ID)
			return
		}
	}
	a.logger.Println(http.StatusUnauthorized, STATUS_PW_WRONG)
	sendModelAsResWithStatus(res, status.NewStatus(http.StatusUnauthorized, STATUS_PW_WRONG), http.StatusUnauthorized)
	return
}

// status: 200 TP_SESSION_TOKEN, TokenData
// status: 401 STATUS_NO_TOKEN
// status: 500 STATUS_ERR_GENERATING_TOKEN
func (a *Api) RefreshSession(res http.ResponseWriter, req *http.Request) {
	token := req.Header.Get(TP_SESSION_TOKEN)
	if keycloak.IsKeycloakBackwardCompatibleToken(token) {
		a.RefreshKeycloakSession(res, req)
		return
	} else {
		a.RefreshLegacySession(res, req)
		return
	}
}

func (a *Api) RefreshKeycloakSession(res http.ResponseWriter, req *http.Request) {
	token := req.Header.Get(TP_SESSION_TOKEN)
	var tokenData *TokenData
	if !keycloak.IsKeycloakBackwardCompatibleToken(token) {
		a.logger.Println(http.StatusInternalServerError, STATUS_ERR_GENERATING_TOKEN)
		sendModelAsResWithStatus(res, status.NewStatus(http.StatusInternalServerError, STATUS_ERR_GENERATING_TOKEN), http.StatusInternalServerError)
		return
	}
	oauthToken, err := keycloak.UnpackBackwardCompatibleToken(token)
	if err == nil {
		// Force token refresh if the token is not yet expired
		oauthToken.Expiry = time.Now()
		oauthToken, err = a.keycloakClient.RefreshToken(req.Context(), oauthToken)
		if err == nil {
			if token, err = keycloak.CreateBackwardCompatibleToken(oauthToken); err == nil {
				tokenData, err = a.authenticateKeycloakToken(req.Context(), token)
			}
		}
	}
	if err != nil {
		a.logger.Println(http.StatusInternalServerError, STATUS_ERR_GENERATING_TOKEN, err.Error())
		sendModelAsResWithStatus(res, status.NewStatus(http.StatusInternalServerError, STATUS_ERR_GENERATING_TOKEN), http.StatusInternalServerError)
		return
	}

	res.Header().Set(TP_SESSION_TOKEN, token)
	sendModelAsRes(res, tokenData)
	return
}

// status: 200 TP_SESSION_TOKEN, TokenData
// status: 401 STATUS_NO_TOKEN
// status: 500 STATUS_ERR_GENERATING_TOKEN
func (a *Api) RefreshLegacySession(res http.ResponseWriter, req *http.Request) {

	td, err := a.authenticateSessionToken(req.Context(), req.Header.Get(TP_SESSION_TOKEN))

	if err != nil {
		a.logger.Println(http.StatusUnauthorized, err.Error())
		res.WriteHeader(http.StatusUnauthorized)
		return
	}

	const two_hours_in_secs = 60 * 60 * 2

	if td.IsServer == false && td.DurationSecs > two_hours_in_secs {
		//long-duration let us know detail and keep it rolling
		//a.logger.Println("long-duration token set for ", fmt.Sprint(time.Duration(td.DurationSecs)*time.Second))
	}
	//refresh
	if sessionToken, err := CreateSessionTokenAndSave(
		td,
		a.ApiConfig.TokenConfigs[0],
		a.Store.WithContext(req.Context()),
	); err != nil {
		a.logger.Println(http.StatusInternalServerError, STATUS_ERR_GENERATING_TOKEN, err.Error())
		sendModelAsResWithStatus(res, status.NewStatus(http.StatusInternalServerError, STATUS_ERR_GENERATING_TOKEN), http.StatusInternalServerError)
		return
	} else {
		res.Header().Set(TP_SESSION_TOKEN, sessionToken.ID)
		sendModelAsRes(res, td)
		return
	}
}

// Set the longeterm duration and then process as per Login
// note: see Login for return codes
func (a *Api) LongtermLogin(res http.ResponseWriter, req *http.Request, vars map[string]string) {

	const day_as_secs = 1 * 24 * 60 * 60

	duration := a.ApiConfig.LongTermDaysDuration * day_as_secs
	longtermkey := vars["longtermkey"]

	if longtermkey == a.ApiConfig.LongTermKey {
		a.logger.Println("token duration is ", fmt.Sprint(time.Duration(duration)*time.Second))
		req.Header.Add(TOKEN_DURATION_KEY, strconv.FormatFloat(float64(duration), 'f', -1, 64))
	} else {
		//tell us there was no match
		a.logger.Println("tried to login using the longtermkey but it didn't match the stored key")
	}

	a.Login(res, req)

	// TODO: Does not actually add the TOKEN_DURATION_KEY to the response on success (as the old unittests would imply)
}

// status: 200 TP_SESSION_TOKEN, TokenData
// status: 401 STATUS_NO_TOKEN
// status: 404 STATUS_NO_TOKEN_MATCH
func (a *Api) ServerCheckToken(res http.ResponseWriter, req *http.Request, vars map[string]string) {
	ctx := req.Context()
	// Check whether the request is made by a server authorized for using this endpoint
	serverToken := req.Header.Get(TP_SESSION_TOKEN)
	if tokenData, err := a.authenticateToken(ctx, serverToken); err != nil {
		sendModelAsResWithStatus(res, status.NewStatus(http.StatusInternalServerError, STATUS_ERR_GENERATING_TOKEN), http.StatusInternalServerError)
		return
	} else if !tokenData.IsServer {
		sendModelAsResWithStatus(res, status.NewStatus(http.StatusUnauthorized, STATUS_NO_TOKEN), http.StatusUnauthorized)
		return
	}

	// Return the token data
	userToken := vars["token"]
	tokenData, err := a.authenticateToken(ctx, userToken)
	if err != nil {
		a.logger.Println(http.StatusUnauthorized, STATUS_NO_TOKEN)
		a.logger.Printf("header session token: %v", userToken)
		sendModelAsResWithStatus(res, status.NewStatus(http.StatusUnauthorized, STATUS_NO_TOKEN), http.StatusUnauthorized)
		return
	}

	sendModelAsRes(res, tokenData)
	return
}

// status: 200
func (a *Api) Logout(res http.ResponseWriter, req *http.Request) {
	if id := req.Header.Get(TP_SESSION_TOKEN); id != "" {
		if keycloak.IsKeycloakBackwardCompatibleToken(id) {
			if token, err := keycloak.UnpackBackwardCompatibleToken(id); err != nil {
				a.logger.Println("Unable to unpack token", err.Error())
			} else if err := a.keycloakClient.RevokeToken(req.Context(), token); err != nil {
				a.logger.Println("Unable to logout from keycloak", err.Error())
			}
		} else if err := a.Store.WithContext(req.Context()).RemoveTokenByID(id); err != nil {
			//silently fail but still log it
			a.logger.Println("Logout was unable to delete token", err.Error())
		}
	}
	//otherwise all good
	res.WriteHeader(http.StatusOK)
	return
}

// status: 200 AnonIdHashPair
func (a *Api) AnonymousIdHashPair(res http.ResponseWriter, req *http.Request) {
	idHashPair := NewAnonIdHashPair([]string{a.ApiConfig.Salt}, req.URL.Query())
	sendModelAsRes(res, idHashPair)
	return
}

// Returns the user profile in the expected format for migration
func (a *Api) GetUserForMigration(res http.ResponseWriter, req *http.Request, vars map[string]string) {
	if a.ApiConfig.MigrationSecret == "" || req.Header.Get("authorization") != fmt.Sprintf("Bearer %v", a.ApiConfig.MigrationSecret) {
		res.WriteHeader(http.StatusUnauthorized)
		return
	}

	username, ok := vars["username"]
	if !ok {
		res.WriteHeader(http.StatusBadRequest)
		return
	}

	users, err := a.Store.WithContext(req.Context()).FindUsers(&User{
		Username: username,
	})
	if err != nil {
		a.sendError(res, http.StatusInternalServerError, STATUS_ERR_FINDING_USR, err.Error())
		return
	} else if len(users) != 1 || users[0].IsDeleted() || !users[0].EmailVerified {
		a.sendError(res, http.StatusNotFound, STATUS_USER_NOT_FOUND)
		return
	}

	user := users[0]
	keycloakUser := user.ToKeycloakUser()

	sendModelAsRes(res, keycloakUser)
	return
}

type CheckPassword struct {
	Password string `json:"password"`
}

// status: 200 if a user with the required password exists
func (a *Api) CheckUserPassword(res http.ResponseWriter, req *http.Request, vars map[string]string) {
	username, ok := vars["username"]
	request := CheckPassword{}
	err := json.NewDecoder(req.Body).Decode(&request)
	if err != nil {
		res.WriteHeader(http.StatusBadRequest)
		return
	}

	if !ok || !a.userWithPasswordExists(req.Context(), username, request.Password) {
		a.sendError(res, http.StatusNotFound, STATUS_USER_NOT_FOUND)
		return
	}

	res.WriteHeader(http.StatusOK)
}

func (a *Api) userWithPasswordExists(ctx context.Context, username, password string) bool {
	users, err := a.Store.WithContext(ctx).FindUsers(&User{
		Username: username,
	})

	return err == nil &&
		len(users) == 1 &&
		!users[0].IsDeleted() &&
		users[0].EmailVerified == true &&
		users[0].PasswordsMatch(password, a.ApiConfig.Salt)
}

func (a *Api) findUser(ctx context.Context, id string) (*User, error) {
	var keycloakUser *keycloak.User
	var err error
	if IsValidUserID(id) {
		keycloakUser, err = a.keycloakClient.GetUserById(ctx, id)
	} else {
		keycloakUser, err = a.keycloakClient.GetUserByEmail(ctx, id)
	}

	if err != nil && err != keycloak.ErrUserNotFound {
		return nil, err
	} else if err == nil && keycloakUser != nil {
		return NewUserFromKeycloakUser(keycloakUser), nil
	}

	// User was not found in keycloak, because it's not yet migrated
	users, err := a.Store.WithContext(ctx).FindUsers(&User{Id: id, Username: id, Emails: []string{id}})
	if err != nil {
		return nil, err
	} else if count := len(users); count > 1 {
		return nil, errors.New(fmt.Sprintf("found %v users matching %v", len(users), id))
	} else if count == 0 || users[0] == nil {
		return nil, nil
	}

	return users[0], nil
}

func (a *Api) sendError(res http.ResponseWriter, statusCode int, reason string, extras ...interface{}) {
	_, file, line, ok := runtime.Caller(1)
	if ok {
		segments := strings.Split(file, "/")
		file = segments[len(segments)-1]
	} else {
		file = "???"
		line = 0
	}

	messages := make([]string, len(extras))
	for index, extra := range extras {
		messages[index] = fmt.Sprintf("%v", extra)
	}

	statusCount.WithLabelValues(reason, strconv.Itoa(statusCode)).Inc()

	a.logger.Printf("%s:%d RESPONSE ERROR: [%d %s] %s", file, line, statusCode, reason, strings.Join(messages, "; "))
	sendModelAsResWithStatus(res, status.NewStatus(statusCode, reason), statusCode)
}

func (a *Api) authenticateToken(ctx context.Context, token string) (*TokenData, error) {
	authenticate := a.authenticateSessionToken
	if keycloak.IsKeycloakBackwardCompatibleToken(token) {
		authenticate = a.authenticateKeycloakToken
	}
	return authenticate(ctx, token)
}

func (a *Api) authenticateSessionToken(ctx context.Context, sessionToken string) (*TokenData, error) {
	if sessionToken == "" {
		return nil, errors.New("Session token is empty")
	} else if tokenData, err := UnpackSessionTokenAndVerify(sessionToken, a.ApiConfig.TokenConfigs...); err != nil {
		return nil, err
	} else if _, err := a.Store.WithContext(ctx).FindTokenByID(sessionToken); err != nil {
		return nil, err
	} else {
		return tokenData, nil
	}
}

func (a *Api) authenticateKeycloakToken(ctx context.Context, token string) (*TokenData, error) {
	oauthToken, err := keycloak.UnpackBackwardCompatibleToken(token)
	if err != nil {
		return nil, err
	}
	result, err := a.keycloakClient.IntrospectToken(ctx, oauthToken)
	if err != nil {
		return nil, err
	}

	return TokenDataFromIntrospectionResult(result)
}

func (a *Api) tokenUserHasRequestedPermissions(tokenData *TokenData, groupId string, requestedPermissions clients.Permissions) (clients.Permissions, error) {
	if tokenData.IsServer {
		return requestedPermissions, nil
	} else if tokenData.UserId == groupId {
		return requestedPermissions, nil
	} else if actualPermissions, err := a.perms.UserInGroup(tokenData.UserId, groupId); err != nil {
		return clients.Permissions{}, err
	} else {
		finalPermissions := make(clients.Permissions, 0)
		for permission := range requestedPermissions {
			if reflect.DeepEqual(requestedPermissions[permission], actualPermissions[permission]) {
				finalPermissions[permission] = requestedPermissions[permission]
			}
		}
		return finalPermissions, nil
	}
}

func (a *Api) removeUserPermissions(groupId string, removePermissions clients.Permissions) error {
	originalUserPermissions, err := a.perms.UsersInGroup(groupId)
	if err != nil {
		return err
	}
	for userID, originalPermissions := range originalUserPermissions {
		finalPermissions := make(clients.Permissions)
		for name, value := range originalPermissions {
			if _, ok := removePermissions[name]; !ok {
				finalPermissions[name] = value
			}
		}
		if len(finalPermissions) != len(originalPermissions) {
			if _, err := a.perms.SetPermissions(userID, groupId, finalPermissions); err != nil {
				return err
			}
		}
	}
	return nil
}<|MERGE_RESOLUTION|>--- conflicted
+++ resolved
@@ -221,23 +221,17 @@
 	} else if existingUser != nil {
 		// This check is necessary because we want to prevent duplicates in both mongo and keycloak
 		a.sendError(res, http.StatusConflict, STATUS_USR_ALREADY_EXISTS)
-<<<<<<< HEAD
-	} else if newUser, err := a.Store.WithContext(req.Context()).CreateUser(newUserDetails); err != nil {
-		if err == ErrUserConflict {
-			a.sendError(res, http.StatusConflict, STATUS_USR_ALREADY_EXISTS)
-		} else {
-			a.sendError(res, http.StatusInternalServerError, STATUS_ERR_CREATING_USR, err)
-		}
-=======
-
->>>>>>> 2d015665
 	} else {
 		if newUser.IsEmailVerified(a.ApiConfig.VerificationSecret) {
 			newUser.EmailVerified = true
 			a.logger.Printf("User email %s contains %v, setting email verified to %v", newUser.Username, a.ApiConfig.VerificationSecret, newUser.EmailVerified)
 		}
 		if err := a.Store.WithContext(req.Context()).UpsertUser(newUser); err != nil {
-			a.sendError(res, http.StatusInternalServerError, STATUS_ERR_CREATING_USR, err)
+			if err == ErrUserConflict {
+				a.sendError(res, http.StatusConflict, STATUS_USR_ALREADY_EXISTS)
+			} else {
+				a.sendError(res, http.StatusInternalServerError, STATUS_ERR_CREATING_USR, err)
+			}
 			return
 		}
 		if newUser.IsClinic() {
