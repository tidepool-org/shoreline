--- conflicted
+++ resolved
@@ -38,16 +38,10 @@
 		Store              Storage
 		ApiConfig          ApiConfig
 		perms              clients.Gatekeeper
-<<<<<<< HEAD
+		seagull            clients.Seagull
 		logger             *log.Logger
 		userEventsNotifier EventsNotifier
-=======
-		seagull            clients.Seagull
-		logger             *log.Logger
-		marketoManager     marketo.Manager
-		userEventsNotifier EventsNotifier
 		sessionToken       *SessionToken
->>>>>>> 15ceb3bb
 	}
 	ApiConfig struct {
 		ServerSecret         string        `json:"serverSercret"`
@@ -98,22 +92,13 @@
 	STATUS_INVALID_ROLE          = "The role specified is invalid"
 )
 
-<<<<<<< HEAD
-func InitApi(cfg ApiConfig, logger *log.Logger, store Storage, userEventsNotifier EventsNotifier) *Api {
-=======
-func InitApi(cfg ApiConfig, logger *log.Logger, store Storage, manager marketo.Manager, userEventsNotifier EventsNotifier, seagull clients.Seagull) *Api {
->>>>>>> 15ceb3bb
+func InitApi(cfg ApiConfig, logger *log.Logger, store Storage, userEventsNotifier EventsNotifier, seagull clients.Seagull) *Api {
 	return &Api{
 		Store:              store,
 		ApiConfig:          cfg,
 		logger:             logger,
-<<<<<<< HEAD
-		userEventsNotifier: userEventsNotifier,
-=======
-		marketoManager:     manager,
 		userEventsNotifier: userEventsNotifier,
 		seagull:            seagull,
->>>>>>> 15ceb3bb
 	}
 }
 
