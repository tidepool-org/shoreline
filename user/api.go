package user

import (
	"context"
	"encoding/json"
	"fmt"
<<<<<<< HEAD
	"github.com/tidepool-org/shoreline/keycloak"
=======
	api "github.com/tidepool-org/clinic/client"
>>>>>>> 9b1f58db
	"log"
	"net/http"
	"reflect"
	"runtime"
	"strconv"
	"strings"
	"time"

	"github.com/gorilla/mux"

	"github.com/tidepool-org/go-common/clients"
	"github.com/tidepool-org/go-common/clients/highwater"
	"github.com/tidepool-org/go-common/clients/status"

	"github.com/prometheus/client_golang/prometheus"
	"github.com/prometheus/client_golang/prometheus/promauto"
	"github.com/prometheus/client_golang/prometheus/promhttp"
)

var (
	statusCount = promauto.NewCounterVec(prometheus.CounterOpts{
		Name: "tidepool_shoreline_failed_status_count",
		Help: "The number of errors for each status code and status reason.",
	}, []string{"status_reason", "status_code"})
)

type (
	Api struct {
		Store              Storage
		ApiConfig          ApiConfig
<<<<<<< HEAD
		metrics            highwater.Client
=======
		clinic             api.ClientWithResponsesInterface
>>>>>>> 9b1f58db
		perms              clients.Gatekeeper
		logger             *log.Logger
		keycloakClient     keycloak.Client
		seagull            clients.Seagull
		userEventsNotifier EventsNotifier
		sessionToken       *SessionToken
		tokenAuthenticator TokenAuthenticator
	}
	ApiConfig struct {
<<<<<<< HEAD
		ServerSecret         string           `json:"serverSercret"`
		TokenConfigs         []TokenConfig    `json:"tokenConfigs"` // the first token config is used for encoding new tokens
		LongTermKey          string           `json:"longTermKey"`
		LongTermDaysDuration int              `json:"longTermDaysDuration"`
		Salt                 string           `json:"salt"`
		VerificationSecret   string           `json:"verificationSecret"`
		ClinicDemoUserID     string           `json:"clinicDemoUserId"`
		MigrationSecret      string           `json:"migrationSecret"`
		TokenCacheConfig     TokenCacheConfig `json:"tokenCacheConfig"`
=======
		ServerSecret         string        `json:"serverSercret"`
		TokenConfigs         []TokenConfig `json:"tokenConfigs"` // the first token config is used for encoding new tokens
		LongTermKey          string        `json:"longTermKey"`
		LongTermDaysDuration int           `json:"longTermDaysDuration"`
		Salt                 string        `json:"salt"`
		VerificationSecret   string        `json:"verificationSecret"`
		ClinicDemoUserID     string        `json:"clinicDemoUserId"`
		ClinicServiceEnabled bool          `json:"clinicServiceEnabled"`
>>>>>>> 9b1f58db
	}
	varsHandler func(http.ResponseWriter, *http.Request, map[string]string)
)

const (
	//api logging prefix
	USER_API_PREFIX = "api/user "

	TP_SERVER_NAME   = "x-tidepool-server-name"
	TP_SERVER_SECRET = "x-tidepool-server-secret"
	TP_SESSION_TOKEN = "x-tidepool-session-token"

	STATUS_NO_USR_DETAILS        = "No user details were given"
	STATUS_INVALID_USER_DETAILS  = "Invalid user details were given"
	STATUS_USER_NOT_FOUND        = "User not found"
	STATUS_ERR_FINDING_USR       = "Error finding user"
	STATUS_ERR_CREATING_USR      = "Error creating the user"
	STATUS_ERR_UPDATING_USR      = "Error updating user"
	STATUS_USR_ALREADY_EXISTS    = "User already exists"
	STATUS_ERR_GENERATING_TOKEN  = "Error generating the token"
	STATUS_ERR_UPDATING_TOKEN    = "Error updating token"
	STATUS_MISSING_USR_DETAILS   = "Not all required details were given"
	STATUS_ERROR_UPDATING_PW     = "Error updating password"
	STATUS_MISSING_ID_PW         = "Missing id and/or password"
	STATUS_NO_MATCH              = "No user matched the given details"
	STATUS_NOT_VERIFIED          = "The user hasn't verified this account yet"
	STATUS_NO_TOKEN_MATCH        = "No token matched the given details"
	STATUS_PW_WRONG              = "Wrong password"
	STATUS_ERR_SENDING_EMAIL     = "Error sending email"
	STATUS_NO_TOKEN              = "No x-tidepool-session-token was found"
	STATUS_SERVER_TOKEN_REQUIRED = "A server token is required"
	STATUS_AUTH_HEADER_REQUIRED  = "Authorization header is required"
	STATUS_AUTH_HEADER_INVALID   = "Authorization header is invalid"
	STATUS_GETSTATUS_ERR         = "Error checking service status"
	STATUS_UNAUTHORIZED          = "Not authorized for requested operation"
	STATUS_NO_QUERY              = "A query must be specified"
	STATUS_PARAMETER_UNKNOWN     = "Unknown query parameter"
	STATUS_ONE_QUERY_PARAM       = "Only one query parameter is allowed"
	STATUS_INVALID_QUERY_PARAM   = "Invalid query parameter: "
	STATUS_INVALID_ROLE          = "The role specified is invalid"
)

<<<<<<< HEAD
func InitApi(cfg ApiConfig, logger *log.Logger, store Storage, keycloakClient keycloak.Client, userEventsNotifier EventsNotifier, seagull clients.Seagull) *Api {
	tokenAuthenticator := NewTokenAuthenticator(keycloakClient, store, cfg.TokenConfigs)
	if cfg.TokenCacheConfig.Enabled {
		tokenAuthenticator = NewCachingTokenAuthenticator(&cfg.TokenCacheConfig, tokenAuthenticator)
	}

=======
func InitApi(cfg ApiConfig, logger *log.Logger, store Storage, userEventsNotifier EventsNotifier, seagull clients.Seagull, clinic api.ClientWithResponsesInterface) *Api {
>>>>>>> 9b1f58db
	return &Api{
		Store:              store,
		ApiConfig:          cfg,
		logger:             logger,
		keycloakClient:     keycloakClient,
		userEventsNotifier: userEventsNotifier,
		seagull:            seagull,
<<<<<<< HEAD
		tokenAuthenticator: tokenAuthenticator,
=======
		clinic:             clinic,
>>>>>>> 9b1f58db
	}
}

func (a *Api) AttachPerms(perms clients.Gatekeeper) {
	a.perms = perms
}

func (a *Api) SetHandlers(prefix string, rtr *mux.Router) {
	rtr.Handle("/metrics", promhttp.Handler())

	rtr.HandleFunc("/status", a.GetStatus).Methods("GET")

	rtr.HandleFunc("/users", a.GetUsers).Methods("GET")

	rtr.Handle("/user", varsHandler(a.GetUserInfo)).Methods("GET")
	rtr.Handle("/user/{userid}", varsHandler(a.GetUserInfo)).Methods("GET")
	rtr.Handle("/v1/users/{userid}", varsHandler(a.GetUserInfo)).Methods("GET")

	rtr.HandleFunc("/user", a.CreateUser).Methods("POST")
	rtr.Handle("/user", varsHandler(a.UpdateUser)).Methods("PUT")
	rtr.Handle("/user/{userid}", varsHandler(a.UpdateUser)).Methods("PUT")
	rtr.Handle("/user/{userid}", varsHandler(a.DeleteUser)).Methods("DELETE")
	rtr.Handle("/user/{userid}/sessions", varsHandler(a.DeleteUserSessions)).Methods("DELETE")

	rtr.Handle("/user/{userid}/user", varsHandler(a.CreateCustodialUser)).Methods("POST")
	rtr.Handle("/v1/clinics/{clinicId}/users", varsHandler(a.CreateClinicCustodialUser)).Methods("POST")

	rtr.HandleFunc("/login", a.Login).Methods("POST")
	rtr.HandleFunc("/login", a.RefreshSession).Methods("GET")
	rtr.Handle("/login/{longtermkey}", varsHandler(a.LongtermLogin)).Methods("POST")

	rtr.HandleFunc("/serverlogin", a.ServerLogin).Methods("POST")

	rtr.Handle("/token/{token}", varsHandler(a.ServerCheckToken)).Methods("GET")
	rtr.HandleFunc("/token", a.CheckToken).Methods("GET")

	rtr.HandleFunc("/logout", a.Logout).Methods("POST")

	rtr.HandleFunc("/private", a.AnonymousIdHashPair).Methods("GET")

	rtr.Handle("/migrate/{username}", varsHandler(a.GetUserForMigration)).Methods("GET")
	rtr.Handle("/migrate/{userid}", varsHandler(a.CheckUserPassword)).Methods("POST")
}

func (h varsHandler) ServeHTTP(res http.ResponseWriter, req *http.Request) {
	vars := mux.Vars(req)
	h(res, req, vars)
}

func (a *Api) GetStatus(res http.ResponseWriter, req *http.Request) {
	if err := a.Store.WithContext(req.Context()).Ping(); err != nil {
		a.logger.Println(http.StatusInternalServerError, STATUS_GETSTATUS_ERR, err.Error())
		res.WriteHeader(http.StatusInternalServerError)
		res.Write([]byte(err.Error()))
		return
	}
	res.WriteHeader(http.StatusOK)
	fmt.Fprintf(res, "OK")
	return
}

// GetUsers returns all users
// status: 200
// status: 400 STATUS_NO_QUERY, STATUS_PARAMETER_UNKNOWN
// status: 401 STATUS_SERVER_TOKEN_REQUIRED
// status: 500 STATUS_ERR_FINDING_USR
func (a *Api) GetUsers(res http.ResponseWriter, req *http.Request) {
	sessionToken := req.Header.Get(TP_SESSION_TOKEN)
	if tokenData, err := a.tokenAuthenticator.Authenticate(req.Context(), sessionToken); err != nil {
		a.sendError(res, http.StatusUnauthorized, STATUS_UNAUTHORIZED, err)

	} else if !tokenData.IsServer {
		a.sendError(res, http.StatusUnauthorized, STATUS_UNAUTHORIZED)

	} else if len(req.URL.Query()) == 0 {
		a.sendError(res, http.StatusBadRequest, STATUS_NO_QUERY)

	} else if role := req.URL.Query().Get("role"); role != "" && !IsValidRole(role) {
		a.sendError(res, http.StatusBadRequest, STATUS_INVALID_ROLE)

	} else if userIds := strings.Split(req.URL.Query().Get("id"), ","); len(userIds[0]) > 0 && role != "" {
		a.sendError(res, http.StatusBadRequest, STATUS_ONE_QUERY_PARAM)

	} else if createdFrom, dateErr := ParseAndValidateDateParam(req.URL.Query().Get("createdFrom")); dateErr != nil {
		a.sendError(res, http.StatusBadRequest, STATUS_INVALID_QUERY_PARAM+"createdFrom")

	} else if createdTo, dateErr := ParseAndValidateDateParam(req.URL.Query().Get("createdTo")); dateErr != nil {
		a.sendError(res, http.StatusBadRequest, STATUS_INVALID_QUERY_PARAM+"createdTo")

	} else {
		var users []*User
		switch {
		case role != "":

			switch {
			case !createdFrom.IsZero() || !createdTo.IsZero():
				if users, err = a.Store.WithContext(req.Context()).FindUsersByRoleAndDate(role, createdFrom, createdTo); err != nil {
					a.sendError(res, http.StatusInternalServerError, STATUS_ERR_FINDING_USR, err.Error())
				}
			default:
				if users, err = a.Store.WithContext(req.Context()).FindUsersByRole(role); err != nil {
					a.sendError(res, http.StatusInternalServerError, STATUS_ERR_FINDING_USR, err.Error())
				}
			}

		case len(userIds[0]) > 0:
			if users, err = a.Store.WithContext(req.Context()).FindUsersWithIds(userIds); err != nil {
				a.sendError(res, http.StatusInternalServerError, STATUS_ERR_FINDING_USR, err.Error())
			}
		default:
			a.sendError(res, http.StatusBadRequest, STATUS_PARAMETER_UNKNOWN)
		}
		a.logMetric("getusers", sessionToken, map[string]string{"server": strconv.FormatBool(tokenData.IsServer)})
		a.sendUsers(res, users, tokenData.IsServer)
	}
}

// CreateUser creates a new user
// status: 201 User
// status: 400 STATUS_MISSING_USR_DETAILS
// status: 409 STATUS_USR_ALREADY_EXISTS
// status: 500 STATUS_ERR_GENERATING_TOKEN
func (a *Api) CreateUser(res http.ResponseWriter, req *http.Request) {
	if newUserDetails, err := ParseNewUserDetails(req.Body); err != nil {
		a.sendError(res, http.StatusBadRequest, STATUS_INVALID_USER_DETAILS, err)
	} else if err := newUserDetails.Validate(); err != nil { // TODO: Fix this duplicate work!
		a.sendError(res, http.StatusBadRequest, STATUS_INVALID_USER_DETAILS, err)
	} else if newUser, err := NewUser(newUserDetails, a.ApiConfig.Salt); err != nil {
		a.sendError(res, http.StatusInternalServerError, STATUS_ERR_CREATING_USR, err)
	} else if existingUser, err := a.Store.WithContext(req.Context()).FindUser(&User{Emails: newUser.Emails}); err != nil {
		a.sendError(res, http.StatusInternalServerError, STATUS_ERR_CREATING_USR, err)
	} else if existingUser != nil {
		// This check is necessary because we want to prevent duplicates in both mongo and keycloak
		a.sendError(res, http.StatusConflict, STATUS_USR_ALREADY_EXISTS)
	} else {
		isEmailVerified := newUser.IsEmailVerified(a.ApiConfig.VerificationSecret)
		if isEmailVerified {
			newUserDetails.EmailVerified = isEmailVerified
			a.logger.Printf("User email %s contains %v, setting email verified to %v", newUser.Username, a.ApiConfig.VerificationSecret, newUser.EmailVerified)
		}

		newUser, err = a.Store.WithContext(req.Context()).CreateUser(newUserDetails)
		if err != nil {
			if err == ErrUserConflict {
				a.sendError(res, http.StatusConflict, STATUS_USR_ALREADY_EXISTS)
			} else {
				a.sendError(res, http.StatusInternalServerError, STATUS_ERR_CREATING_USR, err)
			}
			return
		}

		if newUser.IsClinic() {
			if a.ApiConfig.ClinicDemoUserID != "" {
				if _, err := a.perms.SetPermissions(newUser.Id, a.ApiConfig.ClinicDemoUserID, clients.Permissions{"view": clients.Allowed}); err != nil {
					a.sendError(res, http.StatusInternalServerError, STATUS_ERR_CREATING_USR, err)
					return
				}
			}
		}

		token, err := a.keycloakClient.Login(req.Context(), *newUserDetails.Username, *newUserDetails.Password)
		if err != nil {
			a.sendError(res, http.StatusInternalServerError, STATUS_ERR_GENERATING_TOKEN, err)
			return
		}
		tidepoolSessionToken, err := keycloak.CreateBackwardCompatibleToken(token)
		if err != nil {
			a.sendError(res, http.StatusInternalServerError, STATUS_ERR_GENERATING_TOKEN, err)
			return
		}

		res.Header().Set(TP_SESSION_TOKEN, tidepoolSessionToken)
		a.sendUserWithStatus(res, newUser, http.StatusCreated, false)
	}
}

// CreateCustodialUser creates a new custodial user
// status: 201 User
// status: 400 STATUS_MISSING_USR_DETAILS
// status: 401 STATUS_UNAUTHORIZED
// status: 409 STATUS_USR_ALREADY_EXISTS
// status: 500 STATUS_ERR_GENERATING_TOKEN
func (a *Api) CreateCustodialUser(res http.ResponseWriter, req *http.Request, vars map[string]string) {
<<<<<<< HEAD
	token := req.Header.Get(TP_SESSION_TOKEN)
	if tokenData, err := a.tokenAuthenticator.Authenticate(req.Context(), token); err != nil {
=======
	sessionToken := req.Header.Get(TP_SESSION_TOKEN)
	if tokenData, err := a.authenticateSessionToken(req.Context(), sessionToken); err != nil {
>>>>>>> 9b1f58db
		a.sendError(res, http.StatusUnauthorized, STATUS_UNAUTHORIZED, err)
	} else if custodianUserID := vars["userid"]; !tokenData.IsServer && custodianUserID != tokenData.UserId {
		a.sendError(res, http.StatusUnauthorized, STATUS_UNAUTHORIZED, "Token user id must match custodian user id or server")
	} else if newCustodialUser, err := a.createCustodialUserAccount(res, req); err != nil {
		// response was already sent
		return
	} else {
		permissions := clients.Permissions{"custodian": clients.Allowed, "view": clients.Allowed, "upload": clients.Allowed}
		if _, err := a.perms.SetPermissions(custodianUserID, newCustodialUser.Id, permissions); err != nil {
			a.sendError(res, http.StatusInternalServerError, STATUS_ERR_CREATING_USR, err)
		} else {
			a.logMetricForUser(newCustodialUser.Id, "custodialusercreated", sessionToken, map[string]string{"server": strconv.FormatBool(tokenData.IsServer)})
			a.sendUserWithStatus(res, newCustodialUser, http.StatusCreated, tokenData.IsServer)
		}
	}
}

// CreateCustodialUser creates a new custodial user where the custodian is a clinic
// status: 201 User
// status: 400 STATUS_MISSING_USR_DETAILS
// status: 401 STATUS_UNAUTHORIZED
// status: 409 STATUS_USR_ALREADY_EXISTS
// status: 500 STATUS_ERR_GENERATING_TOKEN
func (a *Api) CreateClinicCustodialUser(res http.ResponseWriter, req *http.Request, vars map[string]string) {
	if !a.ApiConfig.ClinicServiceEnabled {
		a.sendError(res, http.StatusNotFound, "Route not found")
		return
	}

	sessionToken := req.Header.Get(TP_SESSION_TOKEN)
	if tokenData, err := a.authenticateSessionToken(req.Context(), sessionToken); err != nil {
		a.sendError(res, http.StatusUnauthorized, STATUS_UNAUTHORIZED, err)
	} else if !tokenData.IsServer {
		a.sendError(res, http.StatusUnauthorized, STATUS_UNAUTHORIZED, "Token user id must match custodian user id or server")
	} else if newCustodialUser, err := a.createCustodialUserAccount(res, req); err != nil {
		return
	} else {
		a.sendUserWithStatus(res, newCustodialUser, http.StatusCreated, tokenData.IsServer)
	}
}

<<<<<<< HEAD
	} else if err := newCustodialUserDetails.Validate(); err != nil {
		a.sendError(res, http.StatusBadRequest, STATUS_INVALID_USER_DETAILS, err)

	} else if newUserDetails, err := NewUserDetailsFromCustodialUserDetails(newCustodialUserDetails); err != nil {
		a.sendError(res, http.StatusBadRequest, STATUS_INVALID_USER_DETAILS, err)

	} else if existingCustodialUser, err := a.Store.WithContext(req.Context()).FindUser(&User{Emails: newUserDetails.Emails}); err != nil {
		a.sendError(res, http.StatusInternalServerError, STATUS_ERR_CREATING_USR, err)

	} else if existingCustodialUser != nil {
		a.sendError(res, http.StatusConflict, STATUS_USR_ALREADY_EXISTS)

	} else if user, err := a.Store.WithContext(req.Context()).CreateUser(newUserDetails); err != nil {
=======
func (a *Api) createCustodialUserAccount(res http.ResponseWriter, req *http.Request) (*User, error) {
	if newCustodialUserDetails, err := ParseNewCustodialUserDetails(req.Body); err != nil {
		a.sendError(res, http.StatusBadRequest, STATUS_INVALID_USER_DETAILS, err)
		return nil, err
	} else if newCustodialUser, err := NewCustodialUser(newCustodialUserDetails, a.ApiConfig.Salt); err != nil {
		a.sendError(res, http.StatusBadRequest, STATUS_INVALID_USER_DETAILS, err)
		return nil, err
	} else if existingCustodialUser, err := a.Store.WithContext(req.Context()).FindUsers(newCustodialUser); err != nil {
		a.sendError(res, http.StatusInternalServerError, STATUS_ERR_CREATING_USR, err)
		return nil, err
	} else if len(existingCustodialUser) != 0 {
		a.sendError(res, http.StatusConflict, STATUS_USR_ALREADY_EXISTS)
		return nil, errors.New(STATUS_USR_ALREADY_EXISTS)
	} else if err := a.Store.WithContext(req.Context()).UpsertUser(newCustodialUser); err != nil {
>>>>>>> 9b1f58db
		a.sendError(res, http.StatusInternalServerError, STATUS_ERR_CREATING_USR, err)
		return nil, err
	} else {
<<<<<<< HEAD
		permissions := clients.Permissions{"custodian": clients.Allowed, "view": clients.Allowed, "upload": clients.Allowed}
		if _, err := a.perms.SetPermissions(custodianUserID, user.Id, permissions); err != nil {
			a.sendError(res, http.StatusInternalServerError, STATUS_ERR_CREATING_USR, err)
		} else {
			a.logMetricForUser(user.Id, "custodialusercreated", token, map[string]string{"server": strconv.FormatBool(tokenData.IsServer)})
			a.sendUserWithStatus(res, user, http.StatusCreated, tokenData.IsServer)
		}
=======
		return newCustodialUser, nil
>>>>>>> 9b1f58db
	}
}

// UpdateUser updates a user
// status: 200
// status: 400 STATUS_INVALID_USER_DETAILS
// status: 409 STATUS_USR_ALREADY_EXISTS
// status: 500 STATUS_ERR_FINDING_USR
// status: 500 STATUS_ERR_UPDATING_USR
func (a *Api) UpdateUser(res http.ResponseWriter, req *http.Request, vars map[string]string) {
	a.logger.Printf("UpdateUser %v", req)
	token := req.Header.Get(TP_SESSION_TOKEN)
	if tokenData, err := a.tokenAuthenticator.Authenticate(req.Context(), token); err != nil {
		a.sendError(res, http.StatusUnauthorized, STATUS_UNAUTHORIZED, err)

	} else if updateUserDetails, err := ParseUpdateUserDetails(req.Body); err != nil {
		a.sendError(res, http.StatusBadRequest, STATUS_INVALID_USER_DETAILS, err)

	} else if err := updateUserDetails.Validate(); err != nil {
		a.sendError(res, http.StatusBadRequest, STATUS_INVALID_USER_DETAILS, err)

	} else if originalUser, err := a.Store.WithContext(req.Context()).FindUser(&User{Id: firstStringNotEmpty(vars["userid"], tokenData.UserId)}); err != nil {
		a.sendError(res, http.StatusInternalServerError, STATUS_ERR_FINDING_USR, err)

	} else if originalUser == nil {
		a.sendError(res, http.StatusUnauthorized, STATUS_UNAUTHORIZED, "User not found")

	} else if permissions, err := a.tokenUserHasRequestedPermissions(tokenData, originalUser.Id, clients.Permissions{"root": clients.Allowed, "custodian": clients.Allowed}); err != nil {
		a.sendError(res, http.StatusInternalServerError, STATUS_ERR_FINDING_USR, err)

	} else if len(permissions) == 0 {
		a.sendError(res, http.StatusUnauthorized, STATUS_UNAUTHORIZED, "User does not have permissions")

	} else if (updateUserDetails.Roles != nil || updateUserDetails.EmailVerified != nil) && !tokenData.IsServer {
		a.sendError(res, http.StatusUnauthorized, STATUS_UNAUTHORIZED, "User does not have permissions")

	} else if (updateUserDetails.Password != nil || updateUserDetails.TermsAccepted != nil) && permissions["root"] == nil {
		a.sendError(res, http.StatusUnauthorized, STATUS_UNAUTHORIZED, "User does not have permissions")

	} else {
<<<<<<< HEAD
=======
		updatedUser := originalUser.DeepClone()

		// TODO: This all needs to be refactored so it can be more thoroughly tested

		if updateUserDetails.Username != nil || updateUserDetails.Emails != nil {
			dupCheck := &User{}
			if updateUserDetails.Username != nil {
				dupCheck.Username = updatedUser.Username
			}
			if updateUserDetails.Emails != nil {
				dupCheck.Emails = updatedUser.Emails
			}

			if results, err := a.Store.WithContext(req.Context()).FindUsers(dupCheck); err != nil {
				a.sendError(res, http.StatusInternalServerError, STATUS_ERR_FINDING_USR, err)
				return
			} else if len(results) > 1 || (len(results) == 1 && results[0].Id != originalUser.Id) {
				a.sendError(res, http.StatusConflict, STATUS_USR_ALREADY_EXISTS)
				return
			}
		}

		if updateUserDetails.Username != nil {
			updatedUser.Username = *updateUserDetails.Username
		}

		if updateUserDetails.Emails != nil {
			updatedUser.Emails = updateUserDetails.Emails

		}
>>>>>>> 9b1f58db
		if updateUserDetails.Password != nil {
			hash, err := GeneratePasswordHash(originalUser.Id, *updateUserDetails.Password, a.ApiConfig.Salt)
			if err != nil {
				a.sendError(res, http.StatusInternalServerError, STATUS_ERR_UPDATING_USR, err)
				return
			}
			updateUserDetails.HashedPassword = &hash
		}
		if updatedUser, err := a.Store.WithContext(req.Context()).UpdateUser(originalUser, updateUserDetails); err != nil {
			if err == ErrEmailConflict {
				a.sendError(res, http.StatusConflict, STATUS_USR_ALREADY_EXISTS)
			} else {
				a.sendError(res, http.StatusInternalServerError, STATUS_ERR_UPDATING_USR, err)
			}
		} else {
			var errs []error
			if len(originalUser.PwHash) == 0 && len(updatedUser.PwHash) != 0 {
				if e := a.removeCustodianPermissionsForUser(updatedUser.Id); e != nil {
					a.logger.Println(http.StatusInternalServerError, e.Error())
					errs = append(errs, e)
				}
			}

<<<<<<< HEAD
			if err := a.userEventsNotifier.NotifyUserUpdated(req.Context(), *originalUser, *updatedUser); err != nil {
				a.logger.Println(http.StatusInternalServerError, err.Error())
				res.WriteHeader(http.StatusInternalServerError)
=======
			a.logMetricForUser(updatedUser.Id, "userupdated", sessionToken, map[string]string{"server": strconv.FormatBool(tokenData.IsServer)})
			if e := a.userEventsNotifier.NotifyUserUpdated(req.Context(), *originalUser, *updatedUser); e != nil {
				a.logger.Println(http.StatusInternalServerError, e.Error())
				errs = append(errs, e)
				failedUserEventCount.Inc()
			}

			if len(errs) > 0 {
				a.sendError(res, http.StatusInternalServerError, STATUS_ERR_UPDATING_USR, errs)
>>>>>>> 9b1f58db
				return
			}

			a.sendUser(res, updatedUser, tokenData.IsServer)
		}
	}
}

// GetUserInfo returns user info
// status: 200
// status: 401 STATUS_UNAUTHORIZED
// status: 500 STATUS_ERR_FINDING_USR
func (a *Api) GetUserInfo(res http.ResponseWriter, req *http.Request, vars map[string]string) {
	token := req.Header.Get(TP_SESSION_TOKEN)
	tokenData, err := a.tokenAuthenticator.Authenticate(req.Context(), token)
	if err != nil {
		a.sendError(res, http.StatusUnauthorized, STATUS_UNAUTHORIZED, err)
		return
	}

	userId := vars["userid"]
	if userId == "" {
		userId = tokenData.UserId
	}

	userFilter := &User{}
	if IsValidUserID(userId) {
		userFilter.Id = userId
	} else {
		userFilter.Emails = []string{userId}
	}

	if user, err := a.Store.WithContext(req.Context()).FindUser(userFilter); err != nil {
		a.sendError(res, http.StatusInternalServerError, STATUS_ERR_FINDING_USR, err)

	} else if user == nil {
		a.sendError(res, http.StatusNotFound, STATUS_USER_NOT_FOUND, err)

	} else if permissions, err := a.tokenUserHasRequestedPermissions(tokenData, user.Id, clients.Permissions{"root": clients.Allowed, "custodian": clients.Allowed}); err != nil {
		a.sendError(res, http.StatusInternalServerError, STATUS_ERR_FINDING_USR, err)

	} else if permissions["root"] == nil && permissions["custodian"] == nil {
		a.sendError(res, http.StatusUnauthorized, STATUS_UNAUTHORIZED)

	} else {
		a.sendUser(res, user, tokenData.IsServer)
	}
}

func (a *Api) DeleteUser(res http.ResponseWriter, req *http.Request, vars map[string]string) {
	ctx := req.Context()
	userID := vars["userid"]

	tokenData, err := a.tokenAuthenticator.Authenticate(ctx, req.Header.Get(TP_SESSION_TOKEN))
	if err != nil {
		a.logger.Println(http.StatusUnauthorized, err.Error())
		res.WriteHeader(http.StatusUnauthorized)
		return
	}

	var requiresPassword bool
	if !tokenData.IsServer {
		ownerOrCustodian := clients.Permissions{"root": clients.Allowed, "custodian": clients.Allowed}
		if permissions, err := a.tokenUserHasRequestedPermissions(tokenData, userID, ownerOrCustodian); err != nil {
			a.logger.Println(http.StatusInternalServerError, err.Error())
			res.WriteHeader(http.StatusInternalServerError)
			return
		} else if permissions["root"] != nil {
			requiresPassword = true
		} else if permissions["custodian"] != nil {
			requiresPassword = false
		} else {
			res.WriteHeader(http.StatusUnauthorized)
			return
		}
	}

	user, err := a.Store.WithContext(ctx).FindUser(&User{Id: userID})
	if err != nil {
		a.logger.Println(http.StatusInternalServerError, err.Error())
		res.WriteHeader(http.StatusInternalServerError)
		return
	}

	if user.IsClinic() {
		res.WriteHeader(http.StatusUnauthorized)
		return
	}

	if requiresPassword {
		password := getGivenDetail(req)["password"]
		// The only way to check the password with keycloak is to login with the credentials
		if _, err := a.keycloakClient.Login(req.Context(), user.Username, password); err != nil {
			a.logger.Println(http.StatusForbidden, STATUS_MISSING_ID_PW, err.Error())
			sendModelAsResWithStatus(res, status.NewStatus(http.StatusForbidden, STATUS_MISSING_ID_PW), http.StatusForbidden)
			return
		}
	}

	profile, err := a.getUserProfile(ctx, userID)
	if err != nil {
		a.logger.Println(http.StatusInternalServerError, err.Error())
		res.WriteHeader(http.StatusInternalServerError)
		return
	}

	if err := a.userEventsNotifier.NotifyUserDeleted(ctx, *user, *profile); err != nil {
		a.logger.Println(http.StatusInternalServerError, err.Error())
		res.WriteHeader(http.StatusInternalServerError)
		return
	}

	res.WriteHeader(http.StatusNoContent)
	return
}

func (a *Api) getUserProfile(ctx context.Context, userID string) (*Profile, error) {
	if a.sessionToken == nil || a.sessionToken.ExpiresAt.Before(time.Now()) {
		var err error
		duration := int64(60 * 60 * 30)
		tokenData := &TokenData{DurationSecs: duration, UserId: "shoreline", IsServer: true}
		a.sessionToken, err = CreateSessionTokenAndSave(tokenData, a.ApiConfig.TokenConfigs[0], a.Store.WithContext(ctx))
		if err != nil {
			return nil, err
		}
	}

	profile := &Profile{}
	if err := a.seagull.GetCollection(userID, "profile", a.sessionToken.ID, profile); err != nil {
		return nil, err
	}
	return profile, nil
}

// status: 200 TP_SESSION_TOKEN,
// status: 400 STATUS_MISSING_ID_PW
// status: 401 STATUS_NO_MATCH
// status: 403 STATUS_NOT_VERIFIED
// status: 500 STATUS_ERR_FINDING_USR, STATUS_ERR_UPDATING_TOKEN
func (a *Api) Login(res http.ResponseWriter, req *http.Request) {
	if user, password := unpackAuth(req.Header.Get("Authorization")); user == nil {
		a.sendError(res, http.StatusBadRequest, STATUS_MISSING_ID_PW)
	} else if token, err := a.keycloakClient.Login(req.Context(), user.Username, password); err != nil {
		a.sendError(res, http.StatusUnauthorized, STATUS_NO_MATCH, err)
	} else if tidepoolSessionToken, err := keycloak.CreateBackwardCompatibleToken(token); err != nil {
		a.sendError(res, http.StatusInternalServerError, STATUS_ERR_UPDATING_TOKEN, err)
	} else if introspectionResult, err := a.keycloakClient.IntrospectToken(req.Context(), *token); err != nil {
		a.sendError(res, http.StatusInternalServerError, STATUS_ERR_UPDATING_TOKEN, err)
	} else if !introspectionResult.EmailVerified {
		a.sendError(res, http.StatusForbidden, STATUS_NOT_VERIFIED)
	} else if user, err := a.Store.FindUser(&User{Id: introspectionResult.Subject}); err != nil {
		a.sendError(res, http.StatusUnauthorized, STATUS_ERR_FINDING_USR, err)
	} else {
		res.Header().Set(TP_SESSION_TOKEN, tidepoolSessionToken)
		a.sendUser(res, user, false)
	}
}

// status: 200 TP_SESSION_TOKEN
// status: 400 STATUS_MISSING_ID_PW
// status: 401 STATUS_PW_WRONG
// status: 500 STATUS_ERR_GENERATING_TOKEN
func (a *Api) ServerLogin(res http.ResponseWriter, req *http.Request) {
	clientId, clientSecret := req.Header.Get(TP_SERVER_NAME), req.Header.Get(TP_SERVER_SECRET)
	if clientId == "" || clientSecret == "" {
		a.logger.Println(http.StatusBadRequest, STATUS_MISSING_ID_PW)
		sendModelAsResWithStatus(res, status.NewStatus(http.StatusBadRequest, STATUS_MISSING_ID_PW), http.StatusBadRequest)
		return
	}

	if clientSecret != a.ApiConfig.ServerSecret {
		a.logger.Println(http.StatusUnauthorized, STATUS_PW_WRONG)
		sendModelAsResWithStatus(res, status.NewStatus(http.StatusUnauthorized, STATUS_PW_WRONG), http.StatusUnauthorized)
		return
	}

	oauthToken, err := a.keycloakClient.GetBackendServiceToken(req.Context())
	if err != nil {
		a.logger.Println(http.StatusInternalServerError, STATUS_ERR_GENERATING_TOKEN, err.Error())
		sendModelAsResWithStatus(res, status.NewStatus(http.StatusInternalServerError, STATUS_ERR_GENERATING_TOKEN), http.StatusInternalServerError)
		return
	}

	res.Header().Set(TP_SESSION_TOKEN, oauthToken.AccessToken)
}

// status: 200 TP_SESSION_TOKEN, TokenData
// status: 401 STATUS_NO_TOKEN
// status: 500 STATUS_ERR_GENERATING_TOKEN
func (a *Api) RefreshSession(res http.ResponseWriter, req *http.Request) {
	token := req.Header.Get(TP_SESSION_TOKEN)
	if keycloak.IsKeycloakBackwardCompatibleToken(token) {
		a.RefreshKeycloakSession(res, req)
		return
	} else {
		a.RefreshLegacySession(res, req)
		return
	}
}

func (a *Api) RefreshKeycloakSession(res http.ResponseWriter, req *http.Request) {
	token := req.Header.Get(TP_SESSION_TOKEN)
	var tokenData *TokenData
	if !keycloak.IsKeycloakBackwardCompatibleToken(token) {
		a.logger.Println(http.StatusInternalServerError, STATUS_ERR_GENERATING_TOKEN)
		sendModelAsResWithStatus(res, status.NewStatus(http.StatusInternalServerError, STATUS_ERR_GENERATING_TOKEN), http.StatusInternalServerError)
		return
	}
	oauthToken, err := keycloak.UnpackBackwardCompatibleToken(token)
	if err == nil {
		// Force token refresh if the token is not yet expired
		oauthToken.Expiry = time.Now()
		oauthToken, err = a.keycloakClient.RefreshToken(req.Context(), *oauthToken)
		if err != nil {
			a.logger.Println(http.StatusUnauthorized, STATUS_NO_TOKEN, err.Error())
			sendModelAsResWithStatus(res, status.NewStatus(http.StatusUnauthorized, STATUS_NO_TOKEN), http.StatusUnauthorized)
			return
		}
		if token, err = keycloak.CreateBackwardCompatibleToken(oauthToken); err == nil {
			tokenData, err = a.tokenAuthenticator.AuthenticateKeycloakToken(req.Context(), token)
		}
	}
	if err != nil {
		a.logger.Println(http.StatusInternalServerError, STATUS_ERR_GENERATING_TOKEN, err.Error())
		sendModelAsResWithStatus(res, status.NewStatus(http.StatusInternalServerError, STATUS_ERR_GENERATING_TOKEN), http.StatusInternalServerError)
		return
	}

	res.Header().Set(TP_SESSION_TOKEN, token)
	sendModelAsRes(res, tokenData)
	return
}

// status: 200 TP_SESSION_TOKEN, TokenData
// status: 401 STATUS_NO_TOKEN
// status: 500 STATUS_ERR_GENERATING_TOKEN
func (a *Api) RefreshLegacySession(res http.ResponseWriter, req *http.Request) {

	td, err := a.tokenAuthenticator.Authenticate(req.Context(), req.Header.Get(TP_SESSION_TOKEN))

	if err != nil {
		a.logger.Println(http.StatusUnauthorized, err.Error())
		res.WriteHeader(http.StatusUnauthorized)
		return
	}

	const two_hours_in_secs = 60 * 60 * 2

	if td.IsServer == false && td.DurationSecs > two_hours_in_secs {
		//long-duration let us know detail and keep it rolling
		//a.logger.Println("long-duration token set for ", fmt.Sprint(time.Duration(td.DurationSecs)*time.Second))
	}
	//refresh
	if sessionToken, err := CreateSessionTokenAndSave(
		td,
		a.ApiConfig.TokenConfigs[0],
		a.Store.WithContext(req.Context()),
	); err != nil {
		a.logger.Println(http.StatusInternalServerError, STATUS_ERR_GENERATING_TOKEN, err.Error())
		sendModelAsResWithStatus(res, status.NewStatus(http.StatusInternalServerError, STATUS_ERR_GENERATING_TOKEN), http.StatusInternalServerError)
		return
	} else {
		res.Header().Set(TP_SESSION_TOKEN, sessionToken.ID)
		sendModelAsRes(res, td)
		return
	}
}

// Set the longeterm duration and then process as per Login
// note: see Login for return codes
func (a *Api) LongtermLogin(res http.ResponseWriter, req *http.Request, vars map[string]string) {

	const day_as_secs = 1 * 24 * 60 * 60

	duration := a.ApiConfig.LongTermDaysDuration * day_as_secs
	longtermkey := vars["longtermkey"]

	if longtermkey == a.ApiConfig.LongTermKey {
		a.logger.Println("token duration is ", fmt.Sprint(time.Duration(duration)*time.Second))
		req.Header.Add(TOKEN_DURATION_KEY, strconv.FormatFloat(float64(duration), 'f', -1, 64))
	} else {
		//tell us there was no match
		a.logger.Println("tried to login using the longtermkey but it didn't match the stored key")
	}

	a.Login(res, req)

	// TODO: Does not actually add the TOKEN_DURATION_KEY to the response on success (as the old unittests would imply)
}

// status: 200 TP_SESSION_TOKEN, TokenData
// status: 401 STATUS_NO_TOKEN
// status: 404 STATUS_NO_TOKEN_MATCH
func (a *Api) ServerCheckToken(res http.ResponseWriter, req *http.Request, vars map[string]string) {
	ctx := req.Context()
	// Check whether the request is made by a server authorized for using this endpoint
	serverToken := req.Header.Get(TP_SESSION_TOKEN)
	if serverToken == "" {
		sendModelAsResWithStatus(res, status.NewStatus(http.StatusUnauthorized, STATUS_NO_TOKEN), http.StatusUnauthorized)
		return
	}

	if tokenData, err := a.tokenAuthenticator.Authenticate(ctx, serverToken); err != nil {
		sendModelAsResWithStatus(res, status.NewStatus(http.StatusInternalServerError, STATUS_ERR_GENERATING_TOKEN), http.StatusInternalServerError)
		return
	} else if !tokenData.IsServer {
		sendModelAsResWithStatus(res, status.NewStatus(http.StatusUnauthorized, STATUS_NO_TOKEN), http.StatusUnauthorized)
		return
	}

	// Return the token data
	userToken := vars["token"]
	tokenData, err := a.tokenAuthenticator.Authenticate(ctx, userToken)
	if err != nil {
		a.logger.Println(http.StatusUnauthorized, STATUS_NO_TOKEN, err)
		a.logger.Printf("header session token: %v", userToken)
		sendModelAsResWithStatus(res, status.NewStatus(http.StatusUnauthorized, STATUS_NO_TOKEN), http.StatusUnauthorized)
		return
	}

	sendModelAsRes(res, tokenData)
	return
}

// status: 200 TP_SESSION_TOKEN, TokenData
// status: 401 STATUS_NO_TOKEN
func (a *Api) CheckToken(res http.ResponseWriter, req *http.Request) {
	token := req.Header.Get(TP_SESSION_TOKEN)
	td, err := a.tokenAuthenticator.Authenticate(req.Context(), token)
	if err != nil {
		a.logger.Printf("failed request: %v", req)
		a.logger.Println(http.StatusUnauthorized, STATUS_NO_TOKEN, err.Error())
		sendModelAsResWithStatus(res, status.NewStatus(http.StatusUnauthorized, STATUS_NO_TOKEN), http.StatusUnauthorized)
		return
	}

	sendModelAsRes(res, td)
	return
}

// status: 200
func (a *Api) Logout(res http.ResponseWriter, req *http.Request) {
	if id := req.Header.Get(TP_SESSION_TOKEN); id != "" {
		if keycloak.IsKeycloakBackwardCompatibleToken(id) {
			if token, err := keycloak.UnpackBackwardCompatibleToken(id); err != nil {
				a.logger.Println("Unable to unpack token", err.Error())
			} else if err := a.keycloakClient.RevokeToken(req.Context(), *token); err != nil {
				a.logger.Println("Unable to logout from keycloak", err.Error())
			}
		} else if err := a.Store.WithContext(req.Context()).RemoveTokenByID(id); err != nil {
			//silently fail but still log it
			a.logger.Println("Logout was unable to delete token", err.Error())
		}
	}
	//otherwise all good
	res.WriteHeader(http.StatusOK)
	return
}

// status: 200
func (a *Api) DeleteUserSessions(res http.ResponseWriter, req *http.Request, vars map[string]string) {
	ctx := req.Context()
	userId := vars["userid"]
	token := req.Header.Get(TP_SESSION_TOKEN)

	if td, err := a.authenticateSessionToken(ctx, token); err != nil || !td.IsServer {
		a.logger.Println(http.StatusUnauthorized, STATUS_NO_TOKEN, err)
		sendModelAsResWithStatus(res, status.NewStatus(http.StatusUnauthorized, STATUS_NO_TOKEN), http.StatusUnauthorized)
		return
	}

	if err := a.Store.RemoveTokensForUser(userId); err != nil {
		a.logger.Println(http.StatusInternalServerError, STATUS_ERR_GENERATING_TOKEN, err.Error())
		sendModelAsResWithStatus(res, status.NewStatus(http.StatusInternalServerError, STATUS_ERR_GENERATING_TOKEN), http.StatusInternalServerError)
		return
	}

	res.WriteHeader(http.StatusNoContent)
	return
}

// status: 200 AnonIdHashPair
func (a *Api) AnonymousIdHashPair(res http.ResponseWriter, req *http.Request) {
	idHashPair := NewAnonIdHashPair([]string{a.ApiConfig.Salt}, req.URL.Query())
	sendModelAsRes(res, idHashPair)
	return
}

// Returns the user profile in the expected format for migration
func (a *Api) GetUserForMigration(res http.ResponseWriter, req *http.Request, vars map[string]string) {
	if a.ApiConfig.MigrationSecret == "" || req.Header.Get("authorization") != fmt.Sprintf("Bearer %v", a.ApiConfig.MigrationSecret) {
		res.WriteHeader(http.StatusUnauthorized)
		return
	}

	username, ok := vars["username"]
	if !ok {
		res.WriteHeader(http.StatusBadRequest)
		return
	}

	users, err := a.Store.WithContext(req.Context()).FindUsers(&User{
		Username: username,
	})
	if err != nil {
		a.sendError(res, http.StatusInternalServerError, STATUS_ERR_FINDING_USR, err.Error())
		return
	} else if len(users) != 1 || users[0].IsDeleted() || !users[0].EmailVerified {
		a.sendError(res, http.StatusNotFound, STATUS_USER_NOT_FOUND)
		return
	}

	user := users[0]
	keycloakUser := user.ToKeycloakUser()

	sendModelAsRes(res, keycloakUser)
	return
}

type CheckPassword struct {
	Password string `json:"password"`
}

// status: 200 if a user with the required password exists
func (a *Api) CheckUserPassword(res http.ResponseWriter, req *http.Request, vars map[string]string) {
	userid, ok := vars["userid"]
	request := CheckPassword{}
	err := json.NewDecoder(req.Body).Decode(&request)
	if err != nil {
		res.WriteHeader(http.StatusBadRequest)
		return
	}

	if !ok || !a.userWithPasswordExists(req.Context(), userid, request.Password) {
		a.sendError(res, http.StatusNotFound, STATUS_USER_NOT_FOUND)
		return
	}

	res.WriteHeader(http.StatusOK)
}

func (a *Api) userWithPasswordExists(ctx context.Context, userid, password string) bool {
	users, err := a.Store.WithContext(ctx).FindUsers(&User{
		Id: userid,
	})

	return err == nil &&
		len(users) == 1 &&
		!users[0].IsDeleted() &&
		users[0].EmailVerified == true &&
		users[0].PasswordsMatch(password, a.ApiConfig.Salt)
}

func (a *Api) sendError(res http.ResponseWriter, statusCode int, reason string, extras ...interface{}) {
	_, file, line, ok := runtime.Caller(1)
	if ok {
		segments := strings.Split(file, "/")
		file = segments[len(segments)-1]
	} else {
		file = "???"
		line = 0
	}

	messages := make([]string, len(extras))
	for index, extra := range extras {
		messages[index] = fmt.Sprintf("%v", extra)
	}

	statusCount.WithLabelValues(reason, strconv.Itoa(statusCode)).Inc()

	a.logger.Printf("%s:%d RESPONSE ERROR: [%d %s] %s", file, line, statusCode, reason, strings.Join(messages, "; "))
	sendModelAsResWithStatus(res, status.NewStatus(statusCode, reason), statusCode)
}

func (a *Api) tokenUserHasRequestedPermissions(tokenData *TokenData, groupId string, requestedPermissions clients.Permissions) (clients.Permissions, error) {
	if tokenData.IsServer {
		return requestedPermissions, nil
	} else if tokenData.UserId == groupId {
		return requestedPermissions, nil
	} else if actualPermissions, err := a.perms.UserInGroup(tokenData.UserId, groupId); err != nil {
		return clients.Permissions{}, err
	} else {
		finalPermissions := make(clients.Permissions, 0)
		for permission := range requestedPermissions {
			if reflect.DeepEqual(requestedPermissions[permission], actualPermissions[permission]) {
				finalPermissions[permission] = requestedPermissions[permission]
			}
		}
		return finalPermissions, nil
	}
}

func (a *Api) removeCustodianPermissionsForUser(userId string) error {
	if err := a.removeClinicCustodianPermissions(userId); err != nil {
		return err
	}
	if err := a.removeUserPermissions(userId, clients.Permissions{"custodian": clients.Allowed}); err != nil {
		return err
	}
	return nil
}

func (a *Api) removeUserPermissions(groupId string, removePermissions clients.Permissions) error {
	originalUserPermissions, err := a.perms.UsersInGroup(groupId)
	if err != nil {
		return err
	}
	for userID, originalPermissions := range originalUserPermissions {
		finalPermissions := make(clients.Permissions)
		for name, value := range originalPermissions {
			if _, ok := removePermissions[name]; !ok {
				finalPermissions[name] = value
			}
		}
		if len(finalPermissions) != len(originalPermissions) {
			if _, err := a.perms.SetPermissions(userID, groupId, finalPermissions); err != nil {
				return err
			}
		}
	}
	return nil
}

func (a *Api) removeClinicCustodianPermissions(userId string) error {
	if !a.ApiConfig.ClinicServiceEnabled {
		return nil
	}

	ctx := context.Background()
	id := api.UserId(userId)
	limit := api.Limit(1000)
	params := &api.ListClinicsForPatientParams{
		Limit: &limit,
	}

	perms, err := a.clinic.ListClinicsForPatientWithResponse(ctx, id, params)
	if err != nil {
		return err
	}
	if perms.StatusCode() != http.StatusOK {
		return fmt.Errorf("unexpected status code from clinic service: %v", perms.StatusCode())
	}

	for _, relationship := range *perms.JSON200 {
		if relationship.Patient.Permissions.Custodian != nil {
			clinicId := api.ClinicId(relationship.Clinic.Id)
			patientId := api.PatientId(userId)
			resp, err := a.clinic.DeletePatientPermissionWithResponse(ctx, clinicId, patientId, "custodian")
			if err != nil {
				return err
			}
			if resp.StatusCode() != http.StatusNoContent && resp.StatusCode() != http.StatusNotFound {
				return fmt.Errorf("unexpected status code from clinic service when removing permission: %v", resp.StatusCode())
			}
		}
	}
	return nil
}<|MERGE_RESOLUTION|>--- conflicted
+++ resolved
@@ -2,13 +2,11 @@
 
 import (
 	"context"
+	"errors"
 	"encoding/json"
 	"fmt"
-<<<<<<< HEAD
 	"github.com/tidepool-org/shoreline/keycloak"
-=======
 	api "github.com/tidepool-org/clinic/client"
->>>>>>> 9b1f58db
 	"log"
 	"net/http"
 	"reflect"
@@ -20,7 +18,6 @@
 	"github.com/gorilla/mux"
 
 	"github.com/tidepool-org/go-common/clients"
-	"github.com/tidepool-org/go-common/clients/highwater"
 	"github.com/tidepool-org/go-common/clients/status"
 
 	"github.com/prometheus/client_golang/prometheus"
@@ -39,11 +36,7 @@
 	Api struct {
 		Store              Storage
 		ApiConfig          ApiConfig
-<<<<<<< HEAD
-		metrics            highwater.Client
-=======
 		clinic             api.ClientWithResponsesInterface
->>>>>>> 9b1f58db
 		perms              clients.Gatekeeper
 		logger             *log.Logger
 		keycloakClient     keycloak.Client
@@ -53,7 +46,6 @@
 		tokenAuthenticator TokenAuthenticator
 	}
 	ApiConfig struct {
-<<<<<<< HEAD
 		ServerSecret         string           `json:"serverSercret"`
 		TokenConfigs         []TokenConfig    `json:"tokenConfigs"` // the first token config is used for encoding new tokens
 		LongTermKey          string           `json:"longTermKey"`
@@ -63,16 +55,7 @@
 		ClinicDemoUserID     string           `json:"clinicDemoUserId"`
 		MigrationSecret      string           `json:"migrationSecret"`
 		TokenCacheConfig     TokenCacheConfig `json:"tokenCacheConfig"`
-=======
-		ServerSecret         string        `json:"serverSercret"`
-		TokenConfigs         []TokenConfig `json:"tokenConfigs"` // the first token config is used for encoding new tokens
-		LongTermKey          string        `json:"longTermKey"`
-		LongTermDaysDuration int           `json:"longTermDaysDuration"`
-		Salt                 string        `json:"salt"`
-		VerificationSecret   string        `json:"verificationSecret"`
-		ClinicDemoUserID     string        `json:"clinicDemoUserId"`
 		ClinicServiceEnabled bool          `json:"clinicServiceEnabled"`
->>>>>>> 9b1f58db
 	}
 	varsHandler func(http.ResponseWriter, *http.Request, map[string]string)
 )
@@ -115,16 +98,12 @@
 	STATUS_INVALID_ROLE          = "The role specified is invalid"
 )
 
-<<<<<<< HEAD
-func InitApi(cfg ApiConfig, logger *log.Logger, store Storage, keycloakClient keycloak.Client, userEventsNotifier EventsNotifier, seagull clients.Seagull) *Api {
+func InitApi(cfg ApiConfig, logger *log.Logger, store Storage, keycloakClient keycloak.Client, userEventsNotifier EventsNotifier, seagull clients.Seagull, clinic api.ClientWithResponsesInterface) *Api {
 	tokenAuthenticator := NewTokenAuthenticator(keycloakClient, store, cfg.TokenConfigs)
 	if cfg.TokenCacheConfig.Enabled {
 		tokenAuthenticator = NewCachingTokenAuthenticator(&cfg.TokenCacheConfig, tokenAuthenticator)
 	}
 
-=======
-func InitApi(cfg ApiConfig, logger *log.Logger, store Storage, userEventsNotifier EventsNotifier, seagull clients.Seagull, clinic api.ClientWithResponsesInterface) *Api {
->>>>>>> 9b1f58db
 	return &Api{
 		Store:              store,
 		ApiConfig:          cfg,
@@ -132,11 +111,8 @@
 		keycloakClient:     keycloakClient,
 		userEventsNotifier: userEventsNotifier,
 		seagull:            seagull,
-<<<<<<< HEAD
+		clinic:             clinic,
 		tokenAuthenticator: tokenAuthenticator,
-=======
-		clinic:             clinic,
->>>>>>> 9b1f58db
 	}
 }
 
@@ -320,13 +296,8 @@
 // status: 409 STATUS_USR_ALREADY_EXISTS
 // status: 500 STATUS_ERR_GENERATING_TOKEN
 func (a *Api) CreateCustodialUser(res http.ResponseWriter, req *http.Request, vars map[string]string) {
-<<<<<<< HEAD
 	token := req.Header.Get(TP_SESSION_TOKEN)
 	if tokenData, err := a.tokenAuthenticator.Authenticate(req.Context(), token); err != nil {
-=======
-	sessionToken := req.Header.Get(TP_SESSION_TOKEN)
-	if tokenData, err := a.authenticateSessionToken(req.Context(), sessionToken); err != nil {
->>>>>>> 9b1f58db
 		a.sendError(res, http.StatusUnauthorized, STATUS_UNAUTHORIZED, err)
 	} else if custodianUserID := vars["userid"]; !tokenData.IsServer && custodianUserID != tokenData.UserId {
 		a.sendError(res, http.StatusUnauthorized, STATUS_UNAUTHORIZED, "Token user id must match custodian user id or server")
@@ -338,7 +309,6 @@
 		if _, err := a.perms.SetPermissions(custodianUserID, newCustodialUser.Id, permissions); err != nil {
 			a.sendError(res, http.StatusInternalServerError, STATUS_ERR_CREATING_USR, err)
 		} else {
-			a.logMetricForUser(newCustodialUser.Id, "custodialusercreated", sessionToken, map[string]string{"server": strconv.FormatBool(tokenData.IsServer)})
 			a.sendUserWithStatus(res, newCustodialUser, http.StatusCreated, tokenData.IsServer)
 		}
 	}
@@ -356,8 +326,8 @@
 		return
 	}
 
-	sessionToken := req.Header.Get(TP_SESSION_TOKEN)
-	if tokenData, err := a.authenticateSessionToken(req.Context(), sessionToken); err != nil {
+	token := req.Header.Get(TP_SESSION_TOKEN)
+	if tokenData, err := a.tokenAuthenticator.Authenticate(req.Context(), token); err != nil {
 		a.sendError(res, http.StatusUnauthorized, STATUS_UNAUTHORIZED, err)
 	} else if !tokenData.IsServer {
 		a.sendError(res, http.StatusUnauthorized, STATUS_UNAUTHORIZED, "Token user id must match custodian user id or server")
@@ -368,50 +338,27 @@
 	}
 }
 
-<<<<<<< HEAD
-	} else if err := newCustodialUserDetails.Validate(); err != nil {
-		a.sendError(res, http.StatusBadRequest, STATUS_INVALID_USER_DETAILS, err)
-
-	} else if newUserDetails, err := NewUserDetailsFromCustodialUserDetails(newCustodialUserDetails); err != nil {
-		a.sendError(res, http.StatusBadRequest, STATUS_INVALID_USER_DETAILS, err)
-
-	} else if existingCustodialUser, err := a.Store.WithContext(req.Context()).FindUser(&User{Emails: newUserDetails.Emails}); err != nil {
-		a.sendError(res, http.StatusInternalServerError, STATUS_ERR_CREATING_USR, err)
-
-	} else if existingCustodialUser != nil {
-		a.sendError(res, http.StatusConflict, STATUS_USR_ALREADY_EXISTS)
-
-	} else if user, err := a.Store.WithContext(req.Context()).CreateUser(newUserDetails); err != nil {
-=======
 func (a *Api) createCustodialUserAccount(res http.ResponseWriter, req *http.Request) (*User, error) {
 	if newCustodialUserDetails, err := ParseNewCustodialUserDetails(req.Body); err != nil {
 		a.sendError(res, http.StatusBadRequest, STATUS_INVALID_USER_DETAILS, err)
 		return nil, err
-	} else if newCustodialUser, err := NewCustodialUser(newCustodialUserDetails, a.ApiConfig.Salt); err != nil {
+	} else if err := newCustodialUserDetails.Validate(); err != nil {
 		a.sendError(res, http.StatusBadRequest, STATUS_INVALID_USER_DETAILS, err)
 		return nil, err
-	} else if existingCustodialUser, err := a.Store.WithContext(req.Context()).FindUsers(newCustodialUser); err != nil {
+	} else if newUserDetails, err := NewUserDetailsFromCustodialUserDetails(newCustodialUserDetails); err != nil {
+		a.sendError(res, http.StatusBadRequest, STATUS_INVALID_USER_DETAILS, err)
+		return nil, err
+	} else if existingCustodialUser, err := a.Store.WithContext(req.Context()).FindUser(&User{Emails: newCustodialUserDetails.Emails}); err != nil {
 		a.sendError(res, http.StatusInternalServerError, STATUS_ERR_CREATING_USR, err)
 		return nil, err
-	} else if len(existingCustodialUser) != 0 {
+	} else if existingCustodialUser != nil {
 		a.sendError(res, http.StatusConflict, STATUS_USR_ALREADY_EXISTS)
 		return nil, errors.New(STATUS_USR_ALREADY_EXISTS)
-	} else if err := a.Store.WithContext(req.Context()).UpsertUser(newCustodialUser); err != nil {
->>>>>>> 9b1f58db
+	} else if user, err := a.Store.WithContext(req.Context()).CreateUser(newUserDetails); err != nil {
 		a.sendError(res, http.StatusInternalServerError, STATUS_ERR_CREATING_USR, err)
 		return nil, err
 	} else {
-<<<<<<< HEAD
-		permissions := clients.Permissions{"custodian": clients.Allowed, "view": clients.Allowed, "upload": clients.Allowed}
-		if _, err := a.perms.SetPermissions(custodianUserID, user.Id, permissions); err != nil {
-			a.sendError(res, http.StatusInternalServerError, STATUS_ERR_CREATING_USR, err)
-		} else {
-			a.logMetricForUser(user.Id, "custodialusercreated", token, map[string]string{"server": strconv.FormatBool(tokenData.IsServer)})
-			a.sendUserWithStatus(res, user, http.StatusCreated, tokenData.IsServer)
-		}
-=======
-		return newCustodialUser, nil
->>>>>>> 9b1f58db
+		return user, nil
 	}
 }
 
@@ -452,39 +399,6 @@
 		a.sendError(res, http.StatusUnauthorized, STATUS_UNAUTHORIZED, "User does not have permissions")
 
 	} else {
-<<<<<<< HEAD
-=======
-		updatedUser := originalUser.DeepClone()
-
-		// TODO: This all needs to be refactored so it can be more thoroughly tested
-
-		if updateUserDetails.Username != nil || updateUserDetails.Emails != nil {
-			dupCheck := &User{}
-			if updateUserDetails.Username != nil {
-				dupCheck.Username = updatedUser.Username
-			}
-			if updateUserDetails.Emails != nil {
-				dupCheck.Emails = updatedUser.Emails
-			}
-
-			if results, err := a.Store.WithContext(req.Context()).FindUsers(dupCheck); err != nil {
-				a.sendError(res, http.StatusInternalServerError, STATUS_ERR_FINDING_USR, err)
-				return
-			} else if len(results) > 1 || (len(results) == 1 && results[0].Id != originalUser.Id) {
-				a.sendError(res, http.StatusConflict, STATUS_USR_ALREADY_EXISTS)
-				return
-			}
-		}
-
-		if updateUserDetails.Username != nil {
-			updatedUser.Username = *updateUserDetails.Username
-		}
-
-		if updateUserDetails.Emails != nil {
-			updatedUser.Emails = updateUserDetails.Emails
-
-		}
->>>>>>> 9b1f58db
 		if updateUserDetails.Password != nil {
 			hash, err := GeneratePasswordHash(originalUser.Id, *updateUserDetails.Password, a.ApiConfig.Salt)
 			if err != nil {
@@ -508,21 +422,13 @@
 				}
 			}
 
-<<<<<<< HEAD
-			if err := a.userEventsNotifier.NotifyUserUpdated(req.Context(), *originalUser, *updatedUser); err != nil {
-				a.logger.Println(http.StatusInternalServerError, err.Error())
-				res.WriteHeader(http.StatusInternalServerError)
-=======
-			a.logMetricForUser(updatedUser.Id, "userupdated", sessionToken, map[string]string{"server": strconv.FormatBool(tokenData.IsServer)})
 			if e := a.userEventsNotifier.NotifyUserUpdated(req.Context(), *originalUser, *updatedUser); e != nil {
 				a.logger.Println(http.StatusInternalServerError, e.Error())
 				errs = append(errs, e)
-				failedUserEventCount.Inc()
 			}
 
 			if len(errs) > 0 {
 				a.sendError(res, http.StatusInternalServerError, STATUS_ERR_UPDATING_USR, errs)
->>>>>>> 9b1f58db
 				return
 			}
 
@@ -884,11 +790,10 @@
 
 // status: 200
 func (a *Api) DeleteUserSessions(res http.ResponseWriter, req *http.Request, vars map[string]string) {
-	ctx := req.Context()
 	userId := vars["userid"]
 	token := req.Header.Get(TP_SESSION_TOKEN)
 
-	if td, err := a.authenticateSessionToken(ctx, token); err != nil || !td.IsServer {
+	if td, err := a.tokenAuthenticator.Authenticate(req.Context(), token); err != nil || !td.IsServer {
 		a.logger.Println(http.StatusUnauthorized, STATUS_NO_TOKEN, err)
 		sendModelAsResWithStatus(res, status.NewStatus(http.StatusUnauthorized, STATUS_NO_TOKEN), http.StatusUnauthorized)
 		return
