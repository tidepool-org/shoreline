--- conflicted
+++ resolved
@@ -47,16 +47,11 @@
 )
 
 var (
-<<<<<<< HEAD
-	SessionToken_error_no_userid = errors.New("SessionToken: userId not set")
-	SessionToken_invalid         = errors.New("SessionToken: is invalid")
-=======
 	SessionToken_error_no_userid        = errors.New("SessionToken: userId not set")
 	SessionToken_invalid                = errors.New("SessionToken: is invalid")
 	SessionToken_error_duration_not_set = errors.New("SessionToken: duration not set")
 	sessionToken *SessionToken
 	tokenMutex = &sync.Mutex{}
->>>>>>> 9b1f58db
 )
 
 func CreateSessionToken(data *TokenData, config TokenConfig) (*SessionToken, error) {
