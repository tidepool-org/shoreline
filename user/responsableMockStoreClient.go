package user

import (
	"context"
	"time"
)

type FindUsersResponse struct {
	Users []*User
	Error error
}

type FindUsersByRoleResponse struct {
	Users []*User
	Error error
}

type FindUsersByRoleAndDateResponse struct {
	Users []*User
	Error error
}

type FindUsersWithIdsResponse struct {
	Users []*User
	Error error
}

type FindUserResponse struct {
	User  *User
	Error error
}

type FindTokenByIDResponse struct {
	SessionToken *SessionToken
	Error        error
}

type CreateUserResponse struct {
	User  *User
	Error error
}

type UpdateUserResponse struct {
	User  *User
	Error error
}

type ResponsableMockStoreClient struct {
<<<<<<< HEAD
	PingResponses                []error
	FindUsersResponses           []FindUsersResponse
	FindUsersByRoleResponses     []FindUsersByRoleResponse
	FindUsersWithIdsResponses    []FindUsersWithIdsResponse
	FindUserResponses            []FindUserResponse
	RemoveUserResponses          []error
	AddTokenResponses            []error
	FindTokenByIDResponses       []FindTokenByIDResponse
	RemoveTokenByIDResponses     []error
	RemoveTokensForUserResponses []error
	CreateUserResponses          []CreateUserResponse
	UpdateUserResponses          []UpdateUserResponse
=======
	PingResponses                   []error
	UpsertUserResponses             []error
	FindUsersResponses              []FindUsersResponse
	FindUsersByRoleResponses        []FindUsersByRoleResponse
	FindUsersByRoleAndDateResponses []FindUsersByRoleAndDateResponse
	FindUsersWithIdsResponses       []FindUsersWithIdsResponse
	FindUserResponses               []FindUserResponse
	RemoveUserResponses             []error
	AddTokenResponses               []error
	FindTokenByIDResponses          []FindTokenByIDResponse
	RemoveTokenByIDResponses        []error
	RemoveTokensForUserResponses    []error
>>>>>>> 9b1f58db
}

func NewResponsableMockStoreClient() *ResponsableMockStoreClient {
	return &ResponsableMockStoreClient{}
}

func (r *ResponsableMockStoreClient) HasResponses() bool {
	return len(r.PingResponses) > 0 ||
		len(r.FindUsersResponses) > 0 ||
		len(r.FindUsersByRoleResponses) > 0 ||
		len(r.FindUsersByRoleAndDateResponses) > 0 ||
		len(r.FindUsersWithIdsResponses) > 0 ||
		len(r.FindUserResponses) > 0 ||
		len(r.RemoveUserResponses) > 0 ||
		len(r.AddTokenResponses) > 0 ||
		len(r.FindTokenByIDResponses) > 0 ||
		len(r.RemoveTokenByIDResponses) > 0 ||
		len(r.CreateUserResponses) > 0 ||
		len(r.UpdateUserResponses) > 0
}

func (r *ResponsableMockStoreClient) Reset() {
	r.PingResponses = nil
	r.FindUsersResponses = nil
	r.FindUsersByRoleResponses = nil
	r.FindUsersByRoleAndDateResponses = nil
	r.FindUsersWithIdsResponses = nil
	r.FindUserResponses = nil
	r.RemoveUserResponses = nil
	r.AddTokenResponses = nil
	r.FindTokenByIDResponses = nil
	r.RemoveTokenByIDResponses = nil
	r.CreateUserResponses = nil
	r.UpdateUserResponses = nil
}

func (r *ResponsableMockStoreClient) EnsureIndexes() error { return nil }

func (r *ResponsableMockStoreClient) WithContext(ctx context.Context) Storage {
	// For mock clients, return itself, since the mock client has state
	// for testing that we need to preserve.
	return r
}

func (r *ResponsableMockStoreClient) Ping() (err error) {
	if len(r.PingResponses) > 0 {
		err, r.PingResponses = r.PingResponses[0], r.PingResponses[1:]
		return
	}
	panic("PingResponses unavailable")
}

func (r *ResponsableMockStoreClient) CreateUser(details *NewUserDetails) (*User, error) {
	if len(r.CreateUserResponses) > 0 {
		var response CreateUserResponse
		response, r.CreateUserResponses = r.CreateUserResponses[0], r.CreateUserResponses[1:]
		return response.User, response.Error
	}
	panic("CreateUserResponse unavailable")
}

func (r *ResponsableMockStoreClient) UpdateUser(user *User, details *UpdateUserDetails) (*User, error) {
	if len(r.UpdateUserResponses) > 0 {
		var response UpdateUserResponse
		response, r.UpdateUserResponses = r.UpdateUserResponses[0], r.UpdateUserResponses[1:]
		return response.User, response.Error
	}
	panic("UpdateUserResponses unavailable")
}

func (r *ResponsableMockStoreClient) FindUsers(user *User) (found []*User, err error) {
	if len(r.FindUsersResponses) > 0 {
		var response FindUsersResponse
		response, r.FindUsersResponses = r.FindUsersResponses[0], r.FindUsersResponses[1:]
		return response.Users, response.Error
	}
	panic("FindUsersResponses unavailable")
}

func (r *ResponsableMockStoreClient) FindUsersByRole(role string) (found []*User, err error) {
	if len(r.FindUsersByRoleResponses) > 0 {
		var response FindUsersByRoleResponse
		response, r.FindUsersByRoleResponses = r.FindUsersByRoleResponses[0], r.FindUsersByRoleResponses[1:]
		return response.Users, response.Error
	}
	panic("FindUsersByRoleResponses unavailable")
}

func (r *ResponsableMockStoreClient) FindUsersByRoleAndDate(role string, createdFrom time.Time, createdTo time.Time) (found []*User, err error) {
	if len(r.FindUsersByRoleAndDateResponses) > 0 {
		var response FindUsersByRoleAndDateResponse
		response, r.FindUsersByRoleAndDateResponses = r.FindUsersByRoleAndDateResponses[0], r.FindUsersByRoleAndDateResponses[1:]
		return response.Users, response.Error
	}
	panic("FindUsersByRoleAndDateResponses unavailable")
}

func (r *ResponsableMockStoreClient) FindUsersWithIds(ids []string) (found []*User, err error) {
	if len(r.FindUsersWithIdsResponses) > 0 {
		var response FindUsersWithIdsResponse
		response, r.FindUsersWithIdsResponses = r.FindUsersWithIdsResponses[0], r.FindUsersWithIdsResponses[1:]
		return response.Users, response.Error
	}
	panic("FindUsersWithIdsResponses unavailable")
}

func (r *ResponsableMockStoreClient) FindUser(user *User) (found *User, err error) {
	if len(r.FindUserResponses) > 0 {
		var response FindUserResponse
		response, r.FindUserResponses = r.FindUserResponses[0], r.FindUserResponses[1:]
		return response.User, response.Error
	}
	panic("FindUserResponses unavailable")
}

func (r *ResponsableMockStoreClient) RemoveUser(user *User) (err error) {
	if len(r.RemoveUserResponses) > 0 {
		err, r.RemoveUserResponses = r.RemoveUserResponses[0], r.RemoveUserResponses[1:]
		return err
	}
	panic("RemoveUserResponses unavailable")
}

func (r *ResponsableMockStoreClient) AddToken(token *SessionToken) (err error) {
	if len(r.AddTokenResponses) > 0 {
		err, r.AddTokenResponses = r.AddTokenResponses[0], r.AddTokenResponses[1:]
		return err
	}
	panic("AddTokenResponses unavailable")
}

func (r *ResponsableMockStoreClient) FindTokenByID(id string) (*SessionToken, error) {
	if len(r.FindTokenByIDResponses) > 0 {
		var response FindTokenByIDResponse
		response, r.FindTokenByIDResponses = r.FindTokenByIDResponses[0], r.FindTokenByIDResponses[1:]
		return response.SessionToken, response.Error
	}
	panic("FindTokenByIDResponses unavailable")
}

func (r *ResponsableMockStoreClient) RemoveTokenByID(id string) (err error) {
	if len(r.RemoveTokenByIDResponses) > 0 {
		err, r.RemoveTokenByIDResponses = r.RemoveTokenByIDResponses[0], r.RemoveTokenByIDResponses[1:]
		return err
	}
	panic("RemoveTokenByIDResponses unavailable")
}

func (r *ResponsableMockStoreClient) RemoveTokensForUser(userId string) (err error) {
	if len(r.RemoveTokensForUserResponses) > 0 {
		err, r.RemoveTokenByIDResponses = r.RemoveTokenByIDResponses[0], r.RemoveTokenByIDResponses[1:]
		return err
	}
	panic("RemoveTokensForUser unavailable")
}<|MERGE_RESOLUTION|>--- conflicted
+++ resolved
@@ -46,10 +46,10 @@
 }
 
 type ResponsableMockStoreClient struct {
-<<<<<<< HEAD
 	PingResponses                []error
 	FindUsersResponses           []FindUsersResponse
 	FindUsersByRoleResponses     []FindUsersByRoleResponse
+	FindUsersByRoleAndDateResponses []FindUsersByRoleAndDateResponse
 	FindUsersWithIdsResponses    []FindUsersWithIdsResponse
 	FindUserResponses            []FindUserResponse
 	RemoveUserResponses          []error
@@ -59,20 +59,6 @@
 	RemoveTokensForUserResponses []error
 	CreateUserResponses          []CreateUserResponse
 	UpdateUserResponses          []UpdateUserResponse
-=======
-	PingResponses                   []error
-	UpsertUserResponses             []error
-	FindUsersResponses              []FindUsersResponse
-	FindUsersByRoleResponses        []FindUsersByRoleResponse
-	FindUsersByRoleAndDateResponses []FindUsersByRoleAndDateResponse
-	FindUsersWithIdsResponses       []FindUsersWithIdsResponse
-	FindUserResponses               []FindUserResponse
-	RemoveUserResponses             []error
-	AddTokenResponses               []error
-	FindTokenByIDResponses          []FindTokenByIDResponse
-	RemoveTokenByIDResponses        []error
-	RemoveTokensForUserResponses    []error
->>>>>>> 9b1f58db
 }
 
 func NewResponsableMockStoreClient() *ResponsableMockStoreClient {
