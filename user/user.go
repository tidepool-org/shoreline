--- conflicted
+++ resolved
@@ -172,21 +172,8 @@
 }
 
 func IsValidRole(role string) bool {
-<<<<<<< HEAD
 	_, ok := validRoles[role]
 	return ok
-=======
-	switch role {
-	case "clinic":
-		return true
-	case "migrated_clinic":
-		return true
-	case "clinician":
-		return true
-	default:
-		return false
-	}
->>>>>>> 0a44e5a3
 }
 
 func IsValidDate(date string) bool {
