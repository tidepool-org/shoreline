package user

import (
	"bytes"
	"encoding/base64"
	"encoding/json"
	"errors"
	"fmt"
	"github.com/golang/mock/gomock"
	"github.com/gorilla/mux"
	"github.com/tidepool-org/go-common/clients"
	"github.com/tidepool-org/shoreline/keycloak"
	"golang.org/x/oauth2"
	"io/ioutil"
	"log"
	"net/http"
	"net/http/httptest"
	"os"
	"reflect"
	"regexp"
	"strings"
	"sync"
	"testing"
	"time"
<<<<<<< HEAD
=======

	"github.com/gorilla/mux"
	clinicClient "github.com/tidepool-org/clinic/client"
	"github.com/tidepool-org/go-common/clients"
	"github.com/tidepool-org/go-common/clients/highwater"
>>>>>>> 9b1f58db
)

const (
	theSecret  = "shhh! don't tell"
	makeItFail = true
)

<<<<<<< HEAD
func InitAPITest(cfg ApiConfig, logger *log.Logger, store Storage, keycloakClient keycloak.Client, userEventsNotifier EventsNotifier, seagull clients.Seagull) *Api {
=======
func InitAPITest(cfg ApiConfig, logger *log.Logger, store Storage, userEventsNotifier EventsNotifier, seagull clients.Seagull, clinic clinicClient.ClientWithResponsesInterface) *Api {
>>>>>>> 9b1f58db
	return &Api{
		Store:              store,
		ApiConfig:          cfg,
		logger:             logger,
		keycloakClient:     keycloakClient,
		userEventsNotifier: userEventsNotifier,
		seagull:            seagull,
<<<<<<< HEAD
		tokenAuthenticator: NewTokenAuthenticator(keycloakClient, store, cfg.TokenConfigs),
=======
		clinic:             mockClinic,
>>>>>>> 9b1f58db
	}
}

var (
	noParams      = map[string]string{}
	tokenDuration = int64(3600)
	fakeConfig    = ApiConfig{
		ServerSecret: "shhh! don't tell",
		TokenConfigs: []TokenConfig{{
			EncodeKey: `-----BEGIN RSA PRIVATE KEY-----
MIIEpAIBAAKCAQEAzg3MHpXfMuH4AJ4URtaG4QvZenpfuSz2FmIwdnPEtkrKFmL2
6b89U1tw5WsYAE158znAzPptDA25hAsIcTAqULNsoY3WV2zmsLrUX8pUaCTfExXN
dMFDruR676G3pJWcsI1GuePK5/v3dBHjjTYdtVJiogbCtP+XYT/k1qHZztwRY4oH
Ma8LorxUZco0Mf6qOq5tmRUJhxvCESaqUTpTAIIfByMnPmnIHOHnsYtkiZQBms2x
o1UfpYnqZX2CoN+wPoMoSAlRbnOmmHYbbMFVPNTj7NINwVb8K8iDU7lFR+JfN3UG
lErVo7XCDQcbwTpiZbdj9zWSWbYtIBNBqkNxxwIDAQABAoIBAG3IMhmVlh6BAGYr
0vfO8nvSmWNE8d0yFEbmt5VUptjMzhDRV2ZAascPr/27akU3AiNRgOR1BEZoxY+R
ZUUQ+WqXvefxLuLTdbFxSRdkMEZwZp2/fwCWu53hw5IK4lIBGEOEccs2j3O77iJc
KZWh4IArzbsvyOswRhIdPaoQ/3/TECPa5AXY7LAEj32XfP3K08rRAldgdfTv6XbV
e/pzKMzqgPMIhZ3mG1n7CJ+DLhajEEG36KwszI6OttkjzyBzlsQb3rskEOypG3ZU
k24B++v3Cm7FN0vG+FLFVzwS5rDrF+CUIFCyQU/nAB8nmkiNdCbDI0/614NeSSnE
BZc6G1ECgYEA/zVJdpRx5kgFDyxmJrdVcXJ/digGDct6og0pffcJW1ygBnt+tLRd
gpH+oBNUMz92GKb+wTTlOba0CNbJULM1sZklf604yzpIDji0HyI2oZ0fo+OEkpBz
PyNrdnm2WXF4e3WCb1ehkxGMyfTH70RFKqmPRMka1xWAMXPgbP5Osj8CgYEAzrF3
iAX+geyqagzQfbt5bf9zePmL4Dx6J37pgtZSo88sqtSU6+eYQsF/pS5KrtxD6Sql
5qSbfKekmDhEF4DMUeva76JHmPIPdJH+fPyw6jOB6S3tS+i41S2CGNub1RLz7LCj
NEZ9H5GBVmxBTdiZL3aZWgIxo63Nl0H39k6+TnkCgYEA44Nkx5LU659+6yUAuDku
seGKIhLSOtAQtpEXUVW/ALTVcJH9xikZSALRRXGV2c4UgSu25xU52Ta4zzxz4j6x
em92D5mkjQCbJhqE8VB19aP2hguZr3OZWktATTF6T8ipyR5cNtifkVXO9mgDKZnq
M3tP3tmN1Ps0+mE8TM51588CgYBZYgtz6kuued8UL2h2Bv2zINYZyajAlsaoj8yB
hReFuVDyqy2feq6wp6cAkq0/QwenLIdD34lR9dlK7oIbu9ofzyQFnyLhNESUv5HT
ER+cmBuk7/R/cCuGHMD26PlRwnlzsMtTDuyLG0xYSEZRWMqd6ObWMr6urrmKoL+P
Z2wK2QKBgQC7SZ47YM45pz23yjyrKx6dUAfw5imb6ylZPft24A+W2tFanfRDQITX
wGHgJHaV+gd52zrP6s8AKzMjMcRtB0g0CGf5Qe1BHMh89fJsUKToT8L+040kWl/P
upYmRYNT7J2Met0WVB6u6ZDFSMl+CIFLXHGtU47DjGUmQxqmhW8LOg==
-----END RSA PRIVATE KEY-----`,
			DecodeKey: `-----BEGIN PUBLIC KEY-----
MIIBIjANBgkqhkiG9w0BAQEFAAOCAQ8AMIIBCgKCAQEAzg3MHpXfMuH4AJ4URtaG
4QvZenpfuSz2FmIwdnPEtkrKFmL26b89U1tw5WsYAE158znAzPptDA25hAsIcTAq
ULNsoY3WV2zmsLrUX8pUaCTfExXNdMFDruR676G3pJWcsI1GuePK5/v3dBHjjTYd
tVJiogbCtP+XYT/k1qHZztwRY4oHMa8LorxUZco0Mf6qOq5tmRUJhxvCESaqUTpT
AIIfByMnPmnIHOHnsYtkiZQBms2xo1UfpYnqZX2CoN+wPoMoSAlRbnOmmHYbbMFV
PNTj7NINwVb8K8iDU7lFR+JfN3UGlErVo7XCDQcbwTpiZbdj9zWSWbYtIBNBqkNx
xwIDAQAB
-----END PUBLIC KEY-----`,
			DurationSecs: tokenDuration,
			Audience:     "localhost",
			Issuer:       "localhost",
			Algorithm:    "RS256",
		}},

		LongTermKey:        "thelongtermkey",
		Salt:               "a mineral substance composed primarily of sodium chloride",
		VerificationSecret: "",
		ClinicDemoUserID:   "00000000",
	}
	/*
	 * users and tokens
	 */
	user           = &User{Id: "123-99-100", Username: "test@new.bar", Emails: []string{"test@new.bar"}}
	userToken, _   = CreateSessionToken(&TokenData{UserId: user.Id, IsServer: false, DurationSecs: tokenDuration}, fakeConfig.TokenConfigs[0])
	serverToken, _ = CreateSessionToken(&TokenData{UserId: "shoreline", IsServer: true, DurationSecs: tokenDuration}, fakeConfig.TokenConfigs[0])

	mockClinic = &clinicClient.MockClientWithResponsesInterface{}

	/*
	 * basics setup
	 */
	rtr = mux.NewRouter()
	/*
	 * expected path
	 */
<<<<<<< HEAD
	logger             = log.New(os.Stdout, USER_API_PREFIX, log.LstdFlags|log.Lshortfile)
	mockNotifier       = &MockEventsNotifier{}
	mockStore          = NewMockStoreClient(fakeConfig.Salt, false, false)
	mockKeycloakClient = &keycloak.MockClient{}
	mockSeagull        = clients.NewSeagullMock()
	shoreline          = InitAPITest(fakeConfig, logger, mockStore, mockKeycloakClient, mockNotifier, mockSeagull)

=======
	logger       = log.New(os.Stdout, USER_API_PREFIX, log.LstdFlags|log.Lshortfile)
	mockNotifier = &MockEventsNotifier{}
	mockStore    = NewMockStoreClient(fakeConfig.Salt, false, false)
	mockMetrics  = highwater.NewMock()
	mockSeagull  = clients.NewSeagullMock()
	shoreline    = InitAPITest(fakeConfig, logger, mockStore, mockNotifier, mockSeagull, mockClinic)
	/*
	 *
	 */
	mockNoDupsStore = NewMockStoreClient(fakeConfig.Salt, true, false)
	shorelineNoDups = InitAPITest(fakeConfig, logger, mockNoDupsStore, mockNotifier, mockSeagull, mockClinic)
>>>>>>> 9b1f58db
	/*
	 * failure path
	 */
	mockStoreFails = NewMockStoreClient(fakeConfig.Salt, false, makeItFail)
<<<<<<< HEAD
	shorelineFails = InitAPITest(fakeConfig, logger, mockStoreFails, mockKeycloakClient, mockNotifier, mockSeagull)
=======
	shorelineFails = InitAPITest(fakeConfig, logger, mockStoreFails, mockNotifier, mockSeagull, mockClinic)
>>>>>>> 9b1f58db

	responsableStore      = NewResponsableMockStoreClient()
	responsableGatekeeper = NewResponsableMockGatekeeper()
	responsableShoreline  = InitShoreline(fakeConfig, responsableStore, responsableGatekeeper, mockNotifier)

)

func InitShoreline(config ApiConfig, store Storage, perms clients.Gatekeeper, notifier EventsNotifier) *Api {
<<<<<<< HEAD
	api := InitAPITest(config, logger, store, mockKeycloakClient, notifier, mockSeagull)
=======
	api := InitAPITest(config, logger, store, notifier, mockSeagull, mockClinic)
>>>>>>> 9b1f58db
	api.AttachPerms(perms)
	return api
}

////////////////////////////////////////////////////////////////////////////////

func createAuthorization(t *testing.T, email string, password string) string {
	return fmt.Sprintf("Basic %s", base64.StdEncoding.EncodeToString([]byte(fmt.Sprintf("%s:%s", email, password))))
}

func createSessionToken(t *testing.T, userID string, isServer bool, duration int64) *SessionToken {
	sessionToken, err := CreateSessionToken(&TokenData{UserId: userID, IsServer: isServer, DurationSecs: duration}, fakeConfig.TokenConfigs[0])
	if err != nil {
		t.Fatalf("Error creating session token: %#v", err)
	}
	return sessionToken
}

func performRequest(t *testing.T, method string, url string) *httptest.ResponseRecorder {
	return performRequestBodyHeaders(t, method, url, "", nil)
}

func performRequestBody(t *testing.T, method string, url string, body string) *httptest.ResponseRecorder {
	return performRequestBodyHeaders(t, method, url, body, nil)
}

func performRequestHeaders(t *testing.T, method string, url string, headers http.Header) *httptest.ResponseRecorder {
	return performRequestBodyHeaders(t, method, url, "", headers)
}

func performRequestBodyHeaders(t *testing.T, method string, url string, body string, headers http.Header) *httptest.ResponseRecorder {
	request, err := http.NewRequest(method, url, strings.NewReader(body))
	if err != nil {
		t.Fatalf("Failed to create new request with error %#v", err)
	} else if request == nil {
		t.Fatalf("Failure to request new request")
	}
	for key, values := range headers {
		for _, value := range values {
			request.Header.Add(key, value)
		}
	}

	response := httptest.NewRecorder()
	router := mux.NewRouter()
	responsableShoreline.SetHandlers("", router)
	router.ServeHTTP(response, request)
	return response
}

func expectErrorResponse(t *testing.T, response *httptest.ResponseRecorder, expectedCode int, expectedReason string) {
	if response.Code != expectedCode {
		t.Fatalf("Unexpected response status code: %d", response.Code)
	}

	if contentType := response.HeaderMap["Content-Type"][0]; contentType != "application/json" {
		t.Fatalf("Unexpected response content type: %s", contentType)
	}

	if response.Body == nil {
		t.Fatalf("Unexpected nil response body")
	}

	var errorResponse map[string]interface{}
	if err := json.NewDecoder(response.Body).Decode(&errorResponse); err != nil {
		t.Fatalf("Error parsing response body: %#v", err)
	}

	if code := errorResponse["code"].(float64); int(code) != expectedCode {
		t.Fatalf("Unexpected response error code: %#v", code)
	}
	if reason := errorResponse["reason"].(string); reason != expectedReason {
		t.Fatalf("Unexpected response error reason: %#v", reason)
	}
}

func expectSuccessResponse(t *testing.T, response *httptest.ResponseRecorder, expectedCode int) string {
	if response.Code != expectedCode {
		t.Fatalf("Unexpected response status code: %d", response.Code)
	}

	var successResponse string
	if response.Body != nil {
		var buffer bytes.Buffer
		buffer.ReadFrom(response.Body)
		successResponse = buffer.String()
	}
	return successResponse
}

func expectSuccessResponseWithJSON(t *testing.T, response *httptest.ResponseRecorder, expectedCode int) {
	if response.Code != expectedCode {
		t.Fatalf("Unexpected response status code: %d", response.Code)
	}

	if contentTypes := response.HeaderMap["Content-Type"]; len(contentTypes) == 0 {
		t.Fatalf("Unexpected response without content type")
	} else if contentType := contentTypes[0]; contentType != "application/json" {
		t.Fatalf("Unexpected response content type: %s", contentType)
	}

	if response.Body == nil {
		t.Fatalf("Unexpected nil response body")
	}
}

func expectSuccessResponseWithJSONArray(t *testing.T, response *httptest.ResponseRecorder, expectedCode int) []interface{} {
	expectSuccessResponseWithJSON(t, response, expectedCode)

	var successResponse []interface{}
	if err := json.NewDecoder(response.Body).Decode(&successResponse); err != nil {
		t.Fatalf("Error parsing response body: %#v", err)
	}
	return successResponse
}

func expectSuccessResponseWithJSONMap(t *testing.T, response *httptest.ResponseRecorder, expectedCode int) map[string]interface{} {
	expectSuccessResponseWithJSON(t, response, expectedCode)

	var successResponse map[string]interface{}
	if err := json.NewDecoder(response.Body).Decode(&successResponse); err != nil {
		t.Fatalf("Error parsing response body: %#v", err)
	}
	return successResponse
}

func expectElementMatch(t *testing.T, actual map[string]interface{}, key string, pattern string, remove bool) {
	if raw, ok := actual[key]; !ok {
		t.Fatalf("Missing expected element with key '%s' in: %#v", key, actual)
	} else if value, ok := raw.(string); !ok {
		t.Fatalf("Missing expected element with key '%s' is not a string", key)
	} else if matched, _ := regexp.MatchString(pattern, value); !matched {
		t.Fatalf("Expected element with key '%s' and value '%s' did not match pattern: %s", key, value, pattern)
	}
	if remove {
		delete(actual, key)
	}
}

func expectEqualsArray(t *testing.T, actual []interface{}, expected []interface{}) {
	if !reflect.DeepEqual(actual, expected) {
		t.Fatalf("Actual %#v does not match expected %#v", actual, expected)
	}
}

func expectEqualsMap(t *testing.T, actual map[string]interface{}, expected map[string]interface{}) {
	if !reflect.DeepEqual(actual, expected) {
		t.Fatalf("Actual %#v does not match expected %#v", actual, expected)
	}
}

func expectResponsablesEmpty(t *testing.T) {
	if responsableStore.HasResponses() {
		if len(responsableStore.PingResponses) > 0 {
			t.Logf("PingResponses still available")
		}
		if len(responsableStore.FindUsersResponses) > 0 {
			t.Logf("FindUsersResponses still available")
		}
		if len(responsableStore.FindUserResponses) > 0 {
			t.Logf("FindUserResponses still available")
		}
		if len(responsableStore.RemoveUserResponses) > 0 {
			t.Logf("RemoveUserResponses still available")
		}
		if len(responsableStore.AddTokenResponses) > 0 {
			t.Logf("AddTokenResponses still available")
		}
		if len(responsableStore.FindTokenByIDResponses) > 0 {
			t.Logf("FindTokenByIDResponses still available")
		}
		if len(responsableStore.RemoveTokenByIDResponses) > 0 {
			t.Logf("RemoveTokenByIDResponses still available")
		}
		if len(responsableStore.RemoveTokensForUserResponses) > 0 {
			t.Logf("RemoveTokensForUserResponses still available")
		}
		responsableStore.Reset()
		t.Fail()
	}
	if responsableGatekeeper.HasResponses() {
		if len(responsableGatekeeper.UserInGroupResponses) > 0 {
			t.Logf("UserInGroupResponses still available")
		}
		if len(responsableGatekeeper.UsersInGroupResponses) > 0 {
			t.Logf("UsersInGroupResponses still available")
		}
		if len(responsableGatekeeper.SetPermissionsResponses) > 0 {
			t.Logf("SetPermissionsResponses still available")
		}
		responsableGatekeeper.Reset()
		t.Fail()
	}
	if mockNotifier.HasResponses() {
		if len(mockNotifier.NotifyUserDeletedResponses) > 0 {
			t.Logf("NotifyUserDeletedResponses still available")
		}
		if len(mockNotifier.NotifyUserCreatedResponses) > 0 {
			t.Logf("NotifyUserCreatedResponses still available")
		}
		if len(mockNotifier.NotifyUserUpdatedResponses) > 0 {
			t.Logf("NotifyUserUpdatedResponses still available")
		}
		mockNotifier.Reset()
		t.Fail()
	}
}

////////////////////////////////////////////////////////////////////////////////

func TestGetStatus_StatusOk(t *testing.T) {

	request, _ := http.NewRequest("GET", "/status", nil)
	response := httptest.NewRecorder()

	shoreline.SetHandlers("", rtr)

	shoreline.GetStatus(response, request)

	if response.Code != http.StatusOK {
		t.Fatalf("Resp given [%d] expected [%d] ", response.Code, http.StatusOK)
	}

}

func TestGetStatus_StatusInternalServerError(t *testing.T) {

	request, _ := http.NewRequest("GET", "/status", nil)
	response := httptest.NewRecorder()

	shorelineFails.SetHandlers("", rtr)

	shorelineFails.GetStatus(response, request)

	if response.Code != http.StatusInternalServerError {
		t.Fatalf("Resp given [%d] expected [%d] ", response.Code, http.StatusInternalServerError)
	}

	body, _ := ioutil.ReadAll(response.Body)

	if string(body) != "Session failure" {
		t.Fatalf("Message given [%s] expected [%s] ", string(body), "Session failure")
	}

}

func TestGetMetrics_StatusCount(t *testing.T) {

	performRequest(t, "GET", "/users?role=clinic")

	response := performRequest(t, "GET", "/metrics")

	if response.Code != http.StatusOK {
		t.Fatalf("Resp given [%d] expected [%d] ", response.Code, http.StatusOK)
	}
	if p, err := ioutil.ReadAll(response.Body); err != nil {
		t.Fail()
	} else {
		metric := fmt.Sprintf("tidepool_shoreline_failed_status_count{status_code=\"%d\",status_reason=\"%s\"}", 401, STATUS_UNAUTHORIZED)
		if !strings.Contains(string(p), metric) {
			t.Errorf("Expected %s in response: \n%s", metric, p)
		}
	}
}

////////////////////////////////////////////////////////////////////////////////

func Test_GetUsers_Error_MissingSessionToken(t *testing.T) {
	response := performRequest(t, "GET", "/users?role=clinic")
	expectErrorResponse(t, response, 401, "Not authorized for requested operation")
}

func Test_GetUsers_Error_TokenError(t *testing.T) {
	sessionToken := createSessionToken(t, "abcdef1234", true, tokenDuration)
	responsableStore.FindTokenByIDResponses = []FindTokenByIDResponse{{nil, errors.New("ERROR")}}
	defer expectResponsablesEmpty(t)

	headers := http.Header{}
	headers.Add(TP_SESSION_TOKEN, sessionToken.ID)
	response := performRequestHeaders(t, "GET", "/users?role=clinic", headers)
	expectErrorResponse(t, response, 401, "Not authorized for requested operation")
}

func Test_GetUsers_Error_NotServerToken(t *testing.T) {
	sessionToken := createSessionToken(t, "abcdef1234", false, tokenDuration)
	responsableStore.FindTokenByIDResponses = []FindTokenByIDResponse{{sessionToken, nil}}
	defer expectResponsablesEmpty(t)

	headers := http.Header{}
	headers.Add(TP_SESSION_TOKEN, sessionToken.ID)
	response := performRequestHeaders(t, "GET", "/users?role=clinic", headers)
	expectErrorResponse(t, response, 401, "Not authorized for requested operation")
}

func Test_GetUsers_Error_InvalidRole(t *testing.T) {
	sessionToken := createSessionToken(t, "abcdef1234", true, tokenDuration)
	responsableStore.FindTokenByIDResponses = []FindTokenByIDResponse{{sessionToken, nil}}
	defer expectResponsablesEmpty(t)

	headers := http.Header{}
	headers.Add(TP_SESSION_TOKEN, sessionToken.ID)
	response := performRequestHeaders(t, "GET", "/users?role=invalid", headers)
	expectErrorResponse(t, response, 400, "The role specified is invalid")
}

func Test_GetUsers_Error_NoQuery(t *testing.T) {
	sessionToken := createSessionToken(t, "abcdef1234", true, tokenDuration)
	responsableStore.FindTokenByIDResponses = []FindTokenByIDResponse{{sessionToken, nil}}
	defer expectResponsablesEmpty(t)

	headers := http.Header{}
	headers.Add(TP_SESSION_TOKEN, sessionToken.ID)
	response := performRequestHeaders(t, "GET", "/users", headers)
	expectErrorResponse(t, response, 400, "A query must be specified")
}

func Test_GetUsers_Error_InvalidQuery(t *testing.T) {
	sessionToken := createSessionToken(t, "abcdef1234", true, tokenDuration)
	responsableStore.FindTokenByIDResponses = []FindTokenByIDResponse{{sessionToken, nil}}
	defer expectResponsablesEmpty(t)

	headers := http.Header{}
	headers.Add(TP_SESSION_TOKEN, sessionToken.ID)
	response := performRequestHeaders(t, "GET", "/users?yolo=swag", headers)
	expectErrorResponse(t, response, 400, "Unknown query parameter")
}

func Test_GetUsers_Error_FindUsersWithIdsError(t *testing.T) {
	sessionToken := createSessionToken(t, "abcdef1234", true, tokenDuration)
	responsableStore.FindTokenByIDResponses = []FindTokenByIDResponse{{sessionToken, nil}}
	responsableStore.FindUsersWithIdsResponses = []FindUsersWithIdsResponse{{[]*User{}, errors.New("ERROR")}}
	defer expectResponsablesEmpty(t)

	headers := http.Header{}
	headers.Add(TP_SESSION_TOKEN, sessionToken.ID)
	response := performRequestHeaders(t, "GET", "/users?id=abcdef1234", headers)
	expectErrorResponse(t, response, 500, "Error finding user")
}

func FindUsersWithIds(t *testing.T, userIds []string) {
	rr := httptest.NewRecorder()

	r, err := http.NewRequest("GET", "/users?id="+strings.Join(userIds, ","), nil)
	r.Header.Set(TP_SESSION_TOKEN, serverToken.ID)
	if err != nil {
		t.Fatal(err)
	}

	shoreline.GetUsers(rr, r)

	rs := rr.Result()

	if rs.StatusCode != http.StatusOK {
		t.Fatalf("want %d; got %d", http.StatusOK, rs.StatusCode)
	}

	defer rs.Body.Close()
	body, err := ioutil.ReadAll(rs.Body)
	if err != nil {
		t.Fatal(err)
	}

	var users []User
	json.Unmarshal(body, &users)
	if users != nil && len(users) != len(userIds) {
		t.Fatalf("Expected %d user(s) with IDs '%#v'. Got %#v", len(userIds), userIds, users)
	}

	for index, user := range userIds {
		if user != users[index].Id {
			t.Fatalf("Expected user with ID '%s'. Got %#v", user, users[index])
		}
	}
}

func Test_GetUsers_Error_FindUsersWithIdsSuccess(t *testing.T) {
	FindUsersWithIds(t, []string{"0000000000"})
	FindUsersWithIds(t, []string{"0000000001"})
	FindUsersWithIds(t, []string{"0000000000", "0000000001"})
}

func Test_GetUsers_Error_FindUsersByRoleError(t *testing.T) {
	sessionToken := createSessionToken(t, "abcdef1234", true, tokenDuration)
	responsableStore.FindTokenByIDResponses = []FindTokenByIDResponse{{sessionToken, nil}}
	responsableStore.FindUsersByRoleResponses = []FindUsersByRoleResponse{{[]*User{}, errors.New("ERROR")}}
	defer expectResponsablesEmpty(t)

	headers := http.Header{}
	headers.Add(TP_SESSION_TOKEN, sessionToken.ID)
	response := performRequestHeaders(t, "GET", "/users?role=clinic", headers)
	expectErrorResponse(t, response, 500, "Error finding user")
}

func Test_GetUsers_Error_FindUsersByRoleSuccess(t *testing.T) {
	sessionToken := createSessionToken(t, "abcdef1234", true, tokenDuration)
	responsableStore.FindTokenByIDResponses = []FindTokenByIDResponse{{sessionToken, nil}}
	responsableStore.FindUsersByRoleResponses = []FindUsersByRoleResponse{{[]*User{{Id: "0000000000"}, {Id: "1111111111"}}, nil}}
	defer expectResponsablesEmpty(t)

	headers := http.Header{}
	headers.Add(TP_SESSION_TOKEN, sessionToken.ID)
	response := performRequestHeaders(t, "GET", "/users?role=clinic", headers)
	successResponse := expectSuccessResponseWithJSONArray(t, response, 200)
	expectEqualsArray(t, successResponse, []interface{}{map[string]interface{}{"userid": "0000000000", "passwordExists": false}, map[string]interface{}{"userid": "1111111111", "passwordExists": false}})
}

func Test_GetUsers_FindUsersByRoleAndDateSuccess(t *testing.T) {
	sessionToken := createSessionToken(t, "abcdef1234", true, tokenDuration)
	responsableStore.FindTokenByIDResponses = []FindTokenByIDResponse{{sessionToken, nil}}
	responsableStore.FindUsersByRoleAndDateResponses = []FindUsersByRoleAndDateResponse{{[]*User{{Id: "0000000000"}, {Id: "1111111111"}}, nil}}
	defer expectResponsablesEmpty(t)

	headers := http.Header{}
	headers.Add(TP_SESSION_TOKEN, sessionToken.ID)

	createdFromQuery := time.Now().Add(time.Hour * -5).Format("2006-01-02")
	createdToQuery := time.Now().Format("2006-01-02")
	response := performRequestHeaders(t, "GET", "/users?role=clinic&createdFrom="+createdFromQuery+"&createdTo="+createdToQuery, headers)
	successResponse := expectSuccessResponseWithJSONArray(t, response, 200)
	expectEqualsArray(t, successResponse, []interface{}{map[string]interface{}{"userid": "0000000000", "passwordExists": false}, map[string]interface{}{"userid": "1111111111", "passwordExists": false}})
}

////////////////////////////////////////////////////////////////////////////////

func Test_CreateUser_Error_MissingBody(t *testing.T) {
	response := performRequest(t, "POST", "/user")
	expectErrorResponse(t, response, 400, "Invalid user details were given")
}

func Test_CreateUser_Error_MalformedBody(t *testing.T) {
	response := performRequestBody(t, "POST", "/user", "{")
	expectErrorResponse(t, response, 400, "Invalid user details were given")
}

func Test_CreateUser_Error_MissingUserDetails(t *testing.T) {
	response := performRequestBody(t, "POST", "/user", "{}")
	expectErrorResponse(t, response, 400, "Invalid user details were given")
}

func Test_CreateUser_Error_InvalidUserDetails(t *testing.T) {
	response := performRequestBody(t, "POST", "/user", "{\"username\": \"a\"}")
	expectErrorResponse(t, response, 400, "Invalid user details were given")
}

func Test_CreateUser_Error_ErrorFindingUsers(t *testing.T) {
	responsableStore.FindUserResponses = []FindUserResponse{{nil, errors.New("ERROR")}}
	defer expectResponsablesEmpty(t)

	body := "{\"username\": \"a@z.co\", \"emails\": [\"a@z.co\"], \"password\": \"12345678\"}"
	response := performRequestBody(t, "POST", "/user", body)
	expectErrorResponse(t, response, 500, "Error creating the user")
}

func Test_CreateUser_Error_ConflictingEmail(t *testing.T) {
	responsableStore.FindUserResponses = []FindUserResponse{{&User{}, nil}}
	defer expectResponsablesEmpty(t)

	body := "{\"username\": \"a@z.co\", \"emails\": [\"a@z.co\"], \"password\": \"12345678\"}"
	response := performRequestBody(t, "POST", "/user", body)
	expectErrorResponse(t, response, 409, "User already exists")
}

func Test_CreateUser_Error_ErrorCreatingUser(t *testing.T) {
	responsableStore.FindUserResponses = []FindUserResponse{{nil, nil}}
	responsableStore.CreateUserResponses = []CreateUserResponse{{nil, errors.New("ERROR")}}
	defer expectResponsablesEmpty(t)

	body := "{\"username\": \"a@z.co\", \"emails\": [\"a@z.co\"], \"password\": \"12345678\"}"
	response := performRequestBody(t, "POST", "/user", body)
	expectErrorResponse(t, response, 500, "Error creating the user")
}

func Test_CreateUser_Error_ErrorSettingPermissions(t *testing.T) {
	responsableStore.FindUserResponses = []FindUserResponse{{nil, nil}}
	responsableStore.CreateUserResponses = []CreateUserResponse{{&User{Id: "1234567890", Roles: []string{"clinic"}}, nil}}
	responsableGatekeeper.SetPermissionsResponses = []PermissionsResponse{{clients.Permissions{}, errors.New("ERROR")}}
	defer expectResponsablesEmpty(t)

	body := "{\"username\": \"a@z.co\", \"emails\": [\"a@z.co\"], \"password\": \"12345678\", \"roles\": [\"clinic\"]}"
	response := performRequestBody(t, "POST", "/user", body)
	expectErrorResponse(t, response, 500, "Error creating the user")
}

func Test_CreateUser_Success(t *testing.T) {
	responsableStore.FindUserResponses = []FindUserResponse{{nil, nil}}
	responsableStore.CreateUserResponses = []CreateUserResponse{{&User{Id: "1234567890", Emails: []string{"a@z.co"}, Username: "a@z.co", Roles: []string{"clinic"}}, nil}}
	responsableGatekeeper.SetPermissionsResponses = []PermissionsResponse{{clients.Permissions{}, nil}}
	defer expectResponsablesEmpty(t)

	mockCtrl := gomock.NewController(t)
	mockKeycloakClient.Reset(mockCtrl)
	token := &oauth2.Token{AccessToken: "access_token", RefreshToken: "refresh_token"}
	mockKeycloakClient.EXPECT().Login(gomock.Any(), "a@z.co", "password").Return(token, nil)
	defer mockCtrl.Finish()

	body := "{\"username\": \"a@z.co\", \"emails\": [\"a@z.co\"], \"password\": \"password\", \"roles\": [\"clinic\"]}"
	response := performRequestBody(t, "POST", "/user", body)
	successResponse := expectSuccessResponseWithJSONMap(t, response, 201)
	expectElementMatch(t, successResponse, "userid", `\A[0-9a-f]{10}\z`, true)
	expectEqualsMap(t, successResponse, map[string]interface{}{"emailVerified": false, "emails": []interface{}{"a@z.co"}, "username": "a@z.co", "roles": []interface{}{"clinic"}})
	if response.Header().Get(TP_SESSION_TOKEN) == "" {
		t.Fatalf("Missing expected %s header", TP_SESSION_TOKEN)
	}
}

////////////////////////////////////////////////////////////////////////////////

func Test_CreateCustodialUser_Error_MissingSessionToken(t *testing.T) {
	body := "{\"username\": \"a@z.co\", \"emails\": [\"a@z.co\"]}"
	response := performRequestBody(t, "POST", "/user/abcdef1234/user", body)
	expectErrorResponse(t, response, 401, "Not authorized for requested operation")
}

func Test_CreateCustodialUser_Error_TokenNotFound(t *testing.T) {
	sessionToken := createSessionToken(t, "abcdef1234", false, tokenDuration)
	responsableStore.FindTokenByIDResponses = []FindTokenByIDResponse{{nil, nil}}
	defer expectResponsablesEmpty(t)

	body := "{\"username\": \"a@z.co\", \"emails\": [\"a@z.co\"]}"
	headers := http.Header{}
	headers.Add(TP_SESSION_TOKEN, sessionToken.ID)
	response := performRequestBodyHeaders(t, "POST", "/user/1234567890/user", body, headers)
	expectErrorResponse(t, response, 401, "Not authorized for requested operation")
}

func Test_CreateCustodialUser_Error_MismatchUserIds(t *testing.T) {
	sessionToken := createSessionToken(t, "abcdef1234", false, tokenDuration)
	responsableStore.FindTokenByIDResponses = []FindTokenByIDResponse{{sessionToken, nil}}
	defer expectResponsablesEmpty(t)

	body := "{\"username\": \"a@z.co\", \"emails\": [\"a@z.co\"]}"
	headers := http.Header{}
	headers.Add(TP_SESSION_TOKEN, sessionToken.ID)
	response := performRequestBodyHeaders(t, "POST", "/user/1234567890/user", body, headers)
	expectErrorResponse(t, response, 401, "Not authorized for requested operation")
}

func Test_CreateCustodialUser_Error_MissingDetails(t *testing.T) {
	sessionToken := createSessionToken(t, "abcdef1234", false, tokenDuration)
	responsableStore.FindTokenByIDResponses = []FindTokenByIDResponse{{sessionToken, nil}}
	defer expectResponsablesEmpty(t)

	body := ""
	headers := http.Header{}
	headers.Add(TP_SESSION_TOKEN, sessionToken.ID)
	response := performRequestBodyHeaders(t, "POST", "/user/abcdef1234/user", body, headers)
	expectErrorResponse(t, response, 400, "Invalid user details were given")
}

func Test_CreateCustodialUser_Error_InvalidDetails(t *testing.T) {
	sessionToken := createSessionToken(t, "abcdef1234", false, tokenDuration)
	responsableStore.FindTokenByIDResponses = []FindTokenByIDResponse{{sessionToken, nil}}
	defer expectResponsablesEmpty(t)

	body := "{\"username\": \"a\", \"emails\": [\"a\"]}"
	headers := http.Header{}
	headers.Add(TP_SESSION_TOKEN, sessionToken.ID)
	response := performRequestBodyHeaders(t, "POST", "/user/abcdef1234/user", body, headers)
	expectErrorResponse(t, response, 400, "Invalid user details were given")
}

func Test_CreateCustodialUser_Error_FindUsersError(t *testing.T) {
	sessionToken := createSessionToken(t, "abcdef1234", false, tokenDuration)
	responsableStore.FindTokenByIDResponses = []FindTokenByIDResponse{{sessionToken, nil}}
	responsableStore.FindUserResponses = []FindUserResponse{{nil, errors.New("ERROR")}}
	defer expectResponsablesEmpty(t)

	body := "{\"username\": \"a@z.co\", \"emails\": [\"a@z.co\"]}"
	headers := http.Header{}
	headers.Add(TP_SESSION_TOKEN, sessionToken.ID)
	response := performRequestBodyHeaders(t, "POST", "/user/abcdef1234/user", body, headers)
	expectErrorResponse(t, response, 500, "Error creating the user")
}

func Test_CreateCustodialUser_Error_FindUsersDuplicate(t *testing.T) {
	sessionToken := createSessionToken(t, "abcdef1234", false, tokenDuration)
	responsableStore.FindTokenByIDResponses = []FindTokenByIDResponse{{sessionToken, nil}}
	responsableStore.FindUserResponses = []FindUserResponse{{&User{}, nil}}
	defer expectResponsablesEmpty(t)

	body := "{\"username\": \"a@z.co\", \"emails\": [\"a@z.co\"]}"
	headers := http.Header{}
	headers.Add(TP_SESSION_TOKEN, sessionToken.ID)
	response := performRequestBodyHeaders(t, "POST", "/user/abcdef1234/user", body, headers)
	expectErrorResponse(t, response, 409, "User already exists")
}

func Test_CreateCustodialUser_Error_CreateUserError(t *testing.T) {
	sessionToken := createSessionToken(t, "abcdef1234", false, tokenDuration)
	responsableStore.FindTokenByIDResponses = []FindTokenByIDResponse{{sessionToken, nil}}
	responsableStore.FindUserResponses = []FindUserResponse{{nil, nil}}
	responsableStore.CreateUserResponses = []CreateUserResponse{{nil, errors.New("ERROR")}}
	defer expectResponsablesEmpty(t)

	body := "{\"username\": \"a@z.co\", \"emails\": [\"a@z.co\"]}"
	headers := http.Header{}
	headers.Add(TP_SESSION_TOKEN, sessionToken.ID)
	response := performRequestBodyHeaders(t, "POST", "/user/abcdef1234/user", body, headers)
	expectErrorResponse(t, response, 500, "Error creating the user")
}

func Test_CreateCustodialUser_Error_SetPermissionsError(t *testing.T) {
	sessionToken := createSessionToken(t, "abcdef1234", false, tokenDuration)
	responsableStore.FindTokenByIDResponses = []FindTokenByIDResponse{{sessionToken, nil}}
	responsableStore.FindUserResponses = []FindUserResponse{{nil, nil}}
	responsableStore.CreateUserResponses = []CreateUserResponse{{&User{}, nil}}
	responsableGatekeeper.SetPermissionsResponses = []PermissionsResponse{{clients.Permissions{}, errors.New("ERROR")}}
	defer expectResponsablesEmpty(t)

	body := "{\"username\": \"a@z.co\", \"emails\": [\"a@z.co\"]}"
	headers := http.Header{}
	headers.Add(TP_SESSION_TOKEN, sessionToken.ID)
	response := performRequestBodyHeaders(t, "POST", "/user/abcdef1234/user", body, headers)
	expectErrorResponse(t, response, 500, "Error creating the user")
}

func Test_CreateCustodialUser_Success_Anonymous(t *testing.T) {
	sessionToken := createSessionToken(t, "abcdef1234", false, tokenDuration)
	responsableStore.FindTokenByIDResponses = []FindTokenByIDResponse{{sessionToken, nil}}
	responsableStore.FindUserResponses = []FindUserResponse{{nil, nil}}
	responsableStore.CreateUserResponses = []CreateUserResponse{{&User{Id: "1234567890"}, nil}}
	responsableGatekeeper.SetPermissionsResponses = []PermissionsResponse{{clients.Permissions{}, nil}}
	defer expectResponsablesEmpty(t)

	body := "{}"
	headers := http.Header{}
	headers.Add(TP_SESSION_TOKEN, sessionToken.ID)
	response := performRequestBodyHeaders(t, "POST", "/user/abcdef1234/user", body, headers)
	successResponse := expectSuccessResponseWithJSONMap(t, response, 201)
	expectElementMatch(t, successResponse, "userid", `\A[0-9a-f]{10}\z`, true)
	expectEqualsMap(t, successResponse, map[string]interface{}{})
}

func Test_CreateCustodialUser_Success_Anonymous_Server(t *testing.T) {
	sessionToken := createSessionToken(t, "abcdef1234", true, tokenDuration)
	responsableStore.FindTokenByIDResponses = []FindTokenByIDResponse{{sessionToken, nil}}
	responsableStore.FindUserResponses = []FindUserResponse{{nil, nil}}
	responsableStore.CreateUserResponses = []CreateUserResponse{{&User{Id: "1234567890"}, nil}}
	responsableGatekeeper.SetPermissionsResponses = []PermissionsResponse{{clients.Permissions{}, nil}}
	defer expectResponsablesEmpty(t)

	body := "{}"
	headers := http.Header{}
	headers.Add(TP_SESSION_TOKEN, sessionToken.ID)
	response := performRequestBodyHeaders(t, "POST", "/user/0000000000/user", body, headers)
	successResponse := expectSuccessResponseWithJSONMap(t, response, 201)
	expectElementMatch(t, successResponse, "userid", `\A[0-9a-f]{10}\z`, true)
	expectEqualsMap(t, successResponse, map[string]interface{}{"passwordExists": false})
}

func Test_CreateCustodialUser_Success_Known(t *testing.T) {
	sessionToken := createSessionToken(t, "abcdef1234", false, tokenDuration)
	responsableStore.FindTokenByIDResponses = []FindTokenByIDResponse{{sessionToken, nil}}
	responsableStore.FindUserResponses = []FindUserResponse{{nil, nil}}
	responsableStore.CreateUserResponses = []CreateUserResponse{{&User{Id: "1234567890", Username: "a@z.co", Emails: []string{"a@z.co"}}, nil}}
	responsableGatekeeper.SetPermissionsResponses = []PermissionsResponse{{clients.Permissions{}, nil}}
	defer expectResponsablesEmpty(t)

	body := "{\"username\": \"a@z.co\", \"emails\": [\"a@z.co\"]}"
	headers := http.Header{}
	headers.Add(TP_SESSION_TOKEN, sessionToken.ID)
	response := performRequestBodyHeaders(t, "POST", "/user/abcdef1234/user", body, headers)
	successResponse := expectSuccessResponseWithJSONMap(t, response, 201)
	expectElementMatch(t, successResponse, "userid", `\A[0-9a-f]{10}\z`, true)
	expectEqualsMap(t, successResponse, map[string]interface{}{"emailVerified": false, "emails": []interface{}{"a@z.co"}, "username": "a@z.co"})
}

func Test_CreateClinicCustodialUser_Success_Known(t *testing.T) {
	responsableShoreline.ApiConfig.ClinicServiceEnabled = true
	defer func() {
		responsableShoreline.ApiConfig.ClinicServiceEnabled = false
	}()

	sessionToken := createSessionToken(t, "clinic", true, tokenDuration)
	responsableStore.FindTokenByIDResponses = []FindTokenByIDResponse{{sessionToken, nil}}
	responsableStore.FindUsersResponses = []FindUsersResponse{{[]*User{}, nil}}
	responsableStore.UpsertUserResponses = []error{nil}
	defer expectResponsablesEmpty(t)

	body := "{\"username\": \"a@z.co\", \"emails\": [\"a@z.co\"]}"
	headers := http.Header{}
	headers.Add(TP_SESSION_TOKEN, sessionToken.ID)
	response := performRequestBodyHeaders(t, "POST", "/v1/clinics/12345/users", body, headers)
	successResponse := expectSuccessResponseWithJSONMap(t, response, 201)
	expectElementMatch(t, successResponse, "userid", `\A[0-9a-f]{10}\z`, true)
	expectEqualsMap(t, successResponse, map[string]interface{}{"emailVerified": false, "emails": []interface{}{"a@z.co"}, "passwordExists": false, "username": "a@z.co"})
}

////////////////////////////////////////////////////////////////////////////////

func Test_UpdateUser_Error_MissingSessionToken(t *testing.T) {
	body := "{\"updates\": {\"username\": \"a@z.co\", \"emails\": [\"a@z.co\"], \"emailVerified\": true, \"password\": \"newpassword\", \"termsAccepted\": \"2016-01-01T01:23:45-08:00\"}}"
	response := performRequestBody(t, "PUT", "/user/1111111111", body)
	expectErrorResponse(t, response, 401, "Not authorized for requested operation")
}

func Test_UpdateUser_Error_MissingDetails(t *testing.T) {
	sessionToken := createSessionToken(t, "0000000000", false, tokenDuration)
	responsableStore.FindTokenByIDResponses = []FindTokenByIDResponse{{sessionToken, nil}}
	defer expectResponsablesEmpty(t)

	body := ""
	headers := http.Header{}
	headers.Add(TP_SESSION_TOKEN, sessionToken.ID)
	response := performRequestBodyHeaders(t, "PUT", "/user/1111111111", body, headers)
	expectErrorResponse(t, response, 400, "Invalid user details were given")
}

func Test_UpdateUser_Error_InvalidDetails(t *testing.T) {
	sessionToken := createSessionToken(t, "0000000000", false, tokenDuration)
	responsableStore.FindTokenByIDResponses = []FindTokenByIDResponse{{sessionToken, nil}}
	defer expectResponsablesEmpty(t)

	body := "{\"updates\": {\"username\": \"a\", \"emails\": [\"a\"]}}"
	headers := http.Header{}
	headers.Add(TP_SESSION_TOKEN, sessionToken.ID)
	response := performRequestBodyHeaders(t, "PUT", "/user/1111111111", body, headers)
	expectErrorResponse(t, response, 400, "Invalid user details were given")
}

func Test_UpdateUser_Error_FindUsersError(t *testing.T) {
	sessionToken := createSessionToken(t, "0000000000", false, tokenDuration)
	responsableStore.FindTokenByIDResponses = []FindTokenByIDResponse{{sessionToken, nil}}
	responsableStore.FindUserResponses = []FindUserResponse{{nil, errors.New("ERROR")}}
	defer expectResponsablesEmpty(t)

	body := "{\"updates\": {\"username\": \"a@z.co\", \"emails\": [\"a@z.co\"], \"emailVerified\": true, \"password\": \"newpassword\", \"termsAccepted\": \"2016-01-01T01:23:45-08:00\"}}"
	headers := http.Header{}
	headers.Add(TP_SESSION_TOKEN, sessionToken.ID)
	response := performRequestBodyHeaders(t, "PUT", "/user/1111111111", body, headers)
	expectErrorResponse(t, response, 500, "Error finding user")
}

func Test_UpdateUser_Error_FindUsersMissing(t *testing.T) {
	sessionToken := createSessionToken(t, "0000000000", false, tokenDuration)
	responsableStore.FindTokenByIDResponses = []FindTokenByIDResponse{{sessionToken, nil}}
	responsableStore.FindUserResponses = []FindUserResponse{{nil, nil}}
	defer expectResponsablesEmpty(t)

	body := "{\"updates\": {\"username\": \"a@z.co\", \"emails\": [\"a@z.co\"], \"emailVerified\": true, \"password\": \"newpassword\", \"termsAccepted\": \"2016-01-01T01:23:45-08:00\"}}"
	headers := http.Header{}
	headers.Add(TP_SESSION_TOKEN, sessionToken.ID)
	response := performRequestBodyHeaders(t, "PUT", "/user/1111111111", body, headers)
	expectErrorResponse(t, response, 401, "Not authorized for requested operation")
}

func Test_UpdateUser_Error_PermissionsError(t *testing.T) {
	sessionToken := createSessionToken(t, "0000000000", false, tokenDuration)
	responsableStore.FindTokenByIDResponses = []FindTokenByIDResponse{{sessionToken, nil}}
	responsableStore.FindUserResponses = []FindUserResponse{{&User{Id: "1111111111"}, nil}}
	responsableGatekeeper.UserInGroupResponses = []PermissionsResponse{{clients.Permissions{}, errors.New("ERROR")}}
	defer expectResponsablesEmpty(t)

	body := "{\"updates\": {\"username\": \"a@z.co\", \"emails\": [\"a@z.co\"], \"emailVerified\": true, \"password\": \"newpassword\", \"termsAccepted\": \"2016-01-01T01:23:45-08:00\"}}"
	headers := http.Header{}
	headers.Add(TP_SESSION_TOKEN, sessionToken.ID)
	response := performRequestBodyHeaders(t, "PUT", "/user/1111111111", body, headers)
	expectErrorResponse(t, response, 500, "Error finding user")
}

func Test_UpdateUser_Error_NoPermissions(t *testing.T) {
	sessionToken := createSessionToken(t, "0000000000", false, tokenDuration)
	responsableStore.FindTokenByIDResponses = []FindTokenByIDResponse{{sessionToken, nil}}
	responsableStore.FindUserResponses = []FindUserResponse{{&User{Id: "1111111111"}, nil}}
	responsableGatekeeper.UserInGroupResponses = []PermissionsResponse{{clients.Permissions{}, nil}}
	defer expectResponsablesEmpty(t)

	body := "{\"updates\": {\"username\": \"a@z.co\", \"emails\": [\"a@z.co\"], \"emailVerified\": true, \"password\": \"newpassword\", \"termsAccepted\": \"2016-01-01T01:23:45-08:00\"}}"
	headers := http.Header{}
	headers.Add(TP_SESSION_TOKEN, sessionToken.ID)
	response := performRequestBodyHeaders(t, "PUT", "/user/1111111111", body, headers)
	expectErrorResponse(t, response, 401, "Not authorized for requested operation")
}

func Test_UpdateUser_Error_UnauthorizedRoles_User(t *testing.T) {
	sessionToken := createSessionToken(t, "1111111111", false, tokenDuration)
	responsableStore.FindTokenByIDResponses = []FindTokenByIDResponse{{sessionToken, nil}}
	responsableStore.FindUserResponses = []FindUserResponse{{&User{Id: "1111111111"}, nil}}
	defer expectResponsablesEmpty(t)

	body := "{\"updates\": {\"username\": \"a@z.co\", \"emails\": [\"a@z.co\"], \"roles\": [\"clinic\"]}}"
	headers := http.Header{}
	headers.Add(TP_SESSION_TOKEN, sessionToken.ID)
	response := performRequestBodyHeaders(t, "PUT", "/user/1111111111", body, headers)
	expectErrorResponse(t, response, 401, "Not authorized for requested operation")
}

func Test_UpdateUser_Error_UnauthorizedRoles_Custodian(t *testing.T) {
	sessionToken := createSessionToken(t, "0000000000", false, tokenDuration)
	responsableStore.FindTokenByIDResponses = []FindTokenByIDResponse{{sessionToken, nil}}
	responsableStore.FindUserResponses = []FindUserResponse{{&User{Id: "1111111111"}, nil}}
	responsableGatekeeper.UserInGroupResponses = []PermissionsResponse{{clients.Permissions{"custodian": clients.Allowed}, nil}}
	defer expectResponsablesEmpty(t)

	body := "{\"updates\": {\"username\": \"a@z.co\", \"emails\": [\"a@z.co\"], \"roles\": [\"clinic\"]}}"
	headers := http.Header{}
	headers.Add(TP_SESSION_TOKEN, sessionToken.ID)
	response := performRequestBodyHeaders(t, "PUT", "/user/1111111111", body, headers)
	expectErrorResponse(t, response, 401, "Not authorized for requested operation")
}

func Test_UpdateUser_Error_UnauthorizedEmailVerified_User(t *testing.T) {
	sessionToken := createSessionToken(t, "1111111111", false, tokenDuration)
	responsableStore.FindTokenByIDResponses = []FindTokenByIDResponse{{sessionToken, nil}}
	responsableStore.FindUserResponses = []FindUserResponse{{&User{Id: "1111111111"}, nil}}
	defer expectResponsablesEmpty(t)

	body := "{\"updates\": {\"username\": \"a@z.co\", \"emails\": [\"a@z.co\"], \"emailVerified\": true}}"
	headers := http.Header{}
	headers.Add(TP_SESSION_TOKEN, sessionToken.ID)
	response := performRequestBodyHeaders(t, "PUT", "/user/1111111111", body, headers)
	expectErrorResponse(t, response, 401, "Not authorized for requested operation")
}

func Test_UpdateUser_Error_UnauthorizedEmailVerified_Custodian(t *testing.T) {
	sessionToken := createSessionToken(t, "0000000000", false, tokenDuration)
	responsableStore.FindTokenByIDResponses = []FindTokenByIDResponse{{sessionToken, nil}}
	responsableStore.FindUserResponses = []FindUserResponse{{&User{Id: "1111111111"}, nil}}
	responsableGatekeeper.UserInGroupResponses = []PermissionsResponse{{clients.Permissions{"custodian": clients.Allowed}, nil}}
	defer expectResponsablesEmpty(t)

	body := "{\"updates\": {\"username\": \"a@z.co\", \"emails\": [\"a@z.co\"], \"emailVerified\": true}}"
	headers := http.Header{}
	headers.Add(TP_SESSION_TOKEN, sessionToken.ID)
	response := performRequestBodyHeaders(t, "PUT", "/user/1111111111", body, headers)
	expectErrorResponse(t, response, 401, "Not authorized for requested operation")
}

func Test_UpdateUser_Error_UnauthorizedPassword_Custodian(t *testing.T) {
	sessionToken := createSessionToken(t, "0000000000", false, tokenDuration)
	responsableStore.FindTokenByIDResponses = []FindTokenByIDResponse{{sessionToken, nil}}
	responsableStore.FindUserResponses = []FindUserResponse{{&User{Id: "1111111111"}, nil}}
	responsableGatekeeper.UserInGroupResponses = []PermissionsResponse{{clients.Permissions{"custodian": clients.Allowed}, nil}}
	defer expectResponsablesEmpty(t)

	body := "{\"updates\": {\"username\": \"a@z.co\", \"emails\": [\"a@z.co\"], \"password\": \"12345678\"}}"
	headers := http.Header{}
	headers.Add(TP_SESSION_TOKEN, sessionToken.ID)
	response := performRequestBodyHeaders(t, "PUT", "/user/1111111111", body, headers)
	expectErrorResponse(t, response, 401, "Not authorized for requested operation")
}

func Test_UpdateUser_Error_UnauthorizedTermsAccepted_Custodian(t *testing.T) {
	sessionToken := createSessionToken(t, "0000000000", false, tokenDuration)
	responsableStore.FindTokenByIDResponses = []FindTokenByIDResponse{{sessionToken, nil}}
	responsableStore.FindUserResponses = []FindUserResponse{{&User{Id: "1111111111"}, nil}}
	responsableGatekeeper.UserInGroupResponses = []PermissionsResponse{{clients.Permissions{"custodian": clients.Allowed}, nil}}
	defer expectResponsablesEmpty(t)

	body := "{\"updates\": {\"username\": \"a@z.co\", \"emails\": [\"a@z.co\"], \"termsAccepted\": \"2016-01-01T01:23:45-08:00\"}}"
	headers := http.Header{}
	headers.Add(TP_SESSION_TOKEN, sessionToken.ID)
	response := performRequestBodyHeaders(t, "PUT", "/user/1111111111", body, headers)
	expectErrorResponse(t, response, 401, "Not authorized for requested operation")
}

func Test_UpdateUser_Error_DuplicateError(t *testing.T) {
	sessionToken := createSessionToken(t, "0000000000", false, tokenDuration)
	responsableStore.FindTokenByIDResponses = []FindTokenByIDResponse{{sessionToken, nil}}
	responsableStore.FindUserResponses = []FindUserResponse{{&User{Id: "1111111111"}, nil}}
	responsableGatekeeper.UserInGroupResponses = []PermissionsResponse{{clients.Permissions{"custodian": clients.Allowed}, nil}}
	responsableStore.UpdateUserResponses = []UpdateUserResponse{{nil, ErrEmailConflict}}
	defer expectResponsablesEmpty(t)

	body := "{\"updates\": {\"username\": \"a@z.co\", \"emails\": [\"a@z.co\"]}}"
	headers := http.Header{}
	headers.Add(TP_SESSION_TOKEN, sessionToken.ID)
	response := performRequestBodyHeaders(t, "PUT", "/user/1111111111", body, headers)
	expectErrorResponse(t, response, 409, "User already exists")
}

func Test_UpdateUser_Error_UpdateUserError(t *testing.T) {
	sessionToken := createSessionToken(t, "0000000000", false, tokenDuration)
	responsableStore.FindTokenByIDResponses = []FindTokenByIDResponse{{sessionToken, nil}}
	responsableStore.FindUserResponses = []FindUserResponse{{&User{Id: "1111111111"}, nil}}
	responsableGatekeeper.UserInGroupResponses = []PermissionsResponse{{clients.Permissions{"custodian": clients.Allowed}, nil}}
	responsableStore.UpdateUserResponses = []UpdateUserResponse{{nil, errors.New("ERROR")}}
	defer expectResponsablesEmpty(t)

	body := "{\"updates\": {\"username\": \"a@z.co\", \"emails\": [\"a@z.co\"]}}"
	headers := http.Header{}
	headers.Add(TP_SESSION_TOKEN, sessionToken.ID)
	response := performRequestBodyHeaders(t, "PUT", "/user/1111111111", body, headers)
	expectErrorResponse(t, response, 500, "Error updating user")
}

func Test_UpdateUser_Error_RemoveCustodians_UsersInGroupError(t *testing.T) {
	updatedUser := &User{
		Id:            "1111111111",
		Username:      "a@z.co",
		Emails:        []string{"a@z.co"},
		PwHash:        "newpasswordhash",
		EmailVerified: false,
		Enabled:       true,
	}
	sessionToken := createSessionToken(t, "1111111111", false, tokenDuration)
	responsableStore.FindTokenByIDResponses = []FindTokenByIDResponse{{sessionToken, nil}}
	responsableStore.FindUserResponses = []FindUserResponse{{&User{Id: "1111111111"}, nil}}
	responsableStore.UpdateUserResponses = []UpdateUserResponse{{updatedUser, nil}}
	responsableGatekeeper.UsersInGroupResponses = []UsersPermissionsResponse{{clients.UsersPermissions{}, errors.New("ERROR")}}
	mockNotifier.NotifyUserUpdatedResponses = []error{nil}
	defer expectResponsablesEmpty(t)

	body := "{\"updates\": {\"username\": \"a@z.co\", \"emails\": [\"a@z.co\"], \"password\": \"12345678\"}}"
	headers := http.Header{}
	headers.Add(TP_SESSION_TOKEN, sessionToken.ID)
	response := performRequestBodyHeaders(t, "PUT", "/user/1111111111", body, headers)
	expectErrorResponse(t, response, 500, "Error updating user")
}

func Test_UpdateUser_Error_RemoveCustodians_SetPermissionsError(t *testing.T) {
	updatedUser := &User{
		Id:            "1111111111",
		Username:      "a@z.co",
		Emails:        []string{"a@z.co"},
		PwHash:        "newpasswordhash",
		EmailVerified: false,
		Enabled:       true,
	}
	sessionToken := createSessionToken(t, "1111111111", false, tokenDuration)
	responsableStore.FindTokenByIDResponses = []FindTokenByIDResponse{{sessionToken, nil}}
	responsableStore.FindUserResponses = []FindUserResponse{{&User{Id: "1111111111"}, nil}}
	responsableStore.UpdateUserResponses = []UpdateUserResponse{{updatedUser, nil}}
	responsableGatekeeper.UsersInGroupResponses = []UsersPermissionsResponse{{clients.UsersPermissions{"0000000000": {"custodian": clients.Allowed}}, nil}}
	responsableGatekeeper.SetPermissionsResponses = []PermissionsResponse{{clients.Permissions{}, errors.New("ERROR")}}
	mockNotifier.NotifyUserUpdatedResponses = []error{nil}

	defer expectResponsablesEmpty(t)

	body := "{\"updates\": {\"username\": \"a@z.co\", \"emails\": [\"a@z.co\"], \"password\": \"12345678\"}}"
	headers := http.Header{}
	headers.Add(TP_SESSION_TOKEN, sessionToken.ID)
	response := performRequestBodyHeaders(t, "PUT", "/user/1111111111", body, headers)
	expectErrorResponse(t, response, 500, "Error updating user")
}

func Test_UpdateUser_Success_Custodian(t *testing.T) {
	updatedUser := &User{
		Id:            "1111111111",
		Username:      "a@z.co",
		Emails:        []string{"a@z.co"},
		EmailVerified: false,
		Enabled:       true,
	}
	sessionToken := createSessionToken(t, "0000000000", false, tokenDuration)
	responsableStore.FindTokenByIDResponses = []FindTokenByIDResponse{{sessionToken, nil}}
	responsableStore.FindUserResponses = []FindUserResponse{{&User{Id: "1111111111"}, nil}}
	responsableGatekeeper.UserInGroupResponses = []PermissionsResponse{{clients.Permissions{"custodian": clients.Allowed}, nil}}
	responsableStore.UpdateUserResponses = []UpdateUserResponse{{updatedUser, nil}}
	mockNotifier.NotifyUserUpdatedResponses = []error{nil}
	defer expectResponsablesEmpty(t)

	body := "{\"updates\": {\"username\": \"a@z.co\", \"emails\": [\"a@z.co\"]}}"
	headers := http.Header{}
	headers.Add(TP_SESSION_TOKEN, sessionToken.ID)
	response := performRequestBodyHeaders(t, "PUT", "/user/1111111111", body, headers)
	successResponse := expectSuccessResponseWithJSONMap(t, response, 200)
	expectElementMatch(t, successResponse, "userid", `\A[0-9a-f]{10}\z`, true)
	expectEqualsMap(t, successResponse, map[string]interface{}{"emailVerified": false, "emails": []interface{}{"a@z.co"}, "username": "a@z.co"})
}

func Test_UpdateUser_Success_UserFromUrl(t *testing.T) {
	updatedUser := &User{
		Id:            "1111111111",
		Username:      "a@z.co",
		Emails:        []string{"a@z.co"},
		TermsAccepted: "2016-01-01T01:23:45-08:00",
		PwHash:        "newpasswordhash",
		EmailVerified: false,
		Enabled:       true,
	}
	sessionToken := createSessionToken(t, "1111111111", false, tokenDuration)
	responsableStore.FindTokenByIDResponses = []FindTokenByIDResponse{{sessionToken, nil}}
	responsableStore.FindUserResponses = []FindUserResponse{{&User{Id: "1111111111"}, nil}}
	responsableStore.UpdateUserResponses = []UpdateUserResponse{{updatedUser, nil}}
	responsableGatekeeper.UsersInGroupResponses = []UsersPermissionsResponse{{clients.UsersPermissions{"0000000000": {"custodian": clients.Allowed}}, nil}}
	responsableGatekeeper.SetPermissionsResponses = []PermissionsResponse{{clients.Permissions{}, nil}}
	mockNotifier.NotifyUserUpdatedResponses = []error{nil}

	defer expectResponsablesEmpty(t)

	body := "{\"updates\": {\"username\": \"a@z.co\", \"emails\": [\"a@z.co\"], \"password\": \"newpassword\", \"termsAccepted\": \"2016-01-01T01:23:45-08:00\"}}"
	headers := http.Header{}
	headers.Add(TP_SESSION_TOKEN, sessionToken.ID)
	response := performRequestBodyHeaders(t, "PUT", "/user/1111111111", body, headers)
	successResponse := expectSuccessResponseWithJSONMap(t, response, 200)
	expectElementMatch(t, successResponse, "userid", `\A[0-9a-f]{10}\z`, true)
	expectEqualsMap(t, successResponse, map[string]interface{}{"emailVerified": false, "emails": []interface{}{"a@z.co"}, "username": "a@z.co", "termsAccepted": "2016-01-01T01:23:45-08:00"})
}

func Test_UpdateUser_Success_UserFromToken(t *testing.T) {
	updatedUser := &User{
		Id:            "1111111111",
		Username:      "a@z.co",
		Emails:        []string{"a@z.co"},
		TermsAccepted: "2016-01-01T01:23:45-08:00",
		PwHash:        "newpasswordhash",
		EmailVerified: false,
		Enabled:       true,
	}
	sessionToken := createSessionToken(t, "1111111111", false, tokenDuration)
	responsableStore.FindTokenByIDResponses = []FindTokenByIDResponse{{sessionToken, nil}}
	responsableStore.FindUserResponses = []FindUserResponse{{&User{Id: "1111111111"}, nil}}
	responsableStore.UpdateUserResponses = []UpdateUserResponse{{updatedUser, nil}}
	responsableGatekeeper.UsersInGroupResponses = []UsersPermissionsResponse{{clients.UsersPermissions{"0000000000": {"custodian": clients.Allowed}}, nil}}
	responsableGatekeeper.SetPermissionsResponses = []PermissionsResponse{{clients.Permissions{}, nil}}
	mockNotifier.NotifyUserUpdatedResponses = []error{nil}
	defer expectResponsablesEmpty(t)

	body := "{\"updates\": {\"username\": \"a@z.co\", \"emails\": [\"a@z.co\"], \"password\": \"newpassword\", \"termsAccepted\": \"2016-01-01T01:23:45-08:00\"}}"
	headers := http.Header{}
	headers.Add(TP_SESSION_TOKEN, sessionToken.ID)
	response := performRequestBodyHeaders(t, "PUT", "/user", body, headers)
	successResponse := expectSuccessResponseWithJSONMap(t, response, 200)
	expectElementMatch(t, successResponse, "userid", `\A[0-9a-f]{10}\z`, true)
	expectEqualsMap(t, successResponse, map[string]interface{}{"emailVerified": false, "emails": []interface{}{"a@z.co"}, "username": "a@z.co", "termsAccepted": "2016-01-01T01:23:45-08:00"})
}

func Test_UpdateUser_Success_Server_WithoutPassword(t *testing.T) {
	updatedUser := &User{
		Id:            "1111111111",
		Username:      "a@z.co",
		Emails:        []string{"a@z.co"},
		Roles:         []string{"clinic"},
		TermsAccepted: "2016-01-01T01:23:45-08:00",
		EmailVerified: true,
		Enabled:       true,
	}
	sessionToken := createSessionToken(t, "0000000000", true, tokenDuration)
	responsableStore.FindTokenByIDResponses = []FindTokenByIDResponse{{sessionToken, nil}}
	responsableStore.FindUserResponses = []FindUserResponse{{&User{Id: "1111111111"}, nil}}
	responsableStore.UpdateUserResponses = []UpdateUserResponse{{updatedUser, nil}}
	mockNotifier.NotifyUserUpdatedResponses = []error{nil}
	defer expectResponsablesEmpty(t)

	body := "{\"updates\": {\"username\": \"a@z.co\", \"emails\": [\"a@z.co\"], \"roles\": [\"clinic\"], \"emailVerified\": true, \"termsAccepted\": \"2016-01-01T01:23:45-08:00\"}}"
	headers := http.Header{}
	headers.Add(TP_SESSION_TOKEN, sessionToken.ID)
	response := performRequestBodyHeaders(t, "PUT", "/user/1111111111", body, headers)
	successResponse := expectSuccessResponseWithJSONMap(t, response, 200)
	expectElementMatch(t, successResponse, "userid", `\A[0-9a-f]{10}\z`, true)
	expectEqualsMap(t, successResponse, map[string]interface{}{"emailVerified": true, "emails": []interface{}{"a@z.co"}, "username": "a@z.co", "roles": []interface{}{"clinic"}, "termsAccepted": "2016-01-01T01:23:45-08:00", "passwordExists": false})
}

func Test_UpdateUser_Success_Server_WithPassword(t *testing.T) {
	updatedUser := &User{
		Id:            "1111111111",
		Username:      "a@z.co",
		Emails:        []string{"a@z.co"},
		Roles:         []string{"clinic"},
		TermsAccepted: "2016-01-01T01:23:45-08:00",
		EmailVerified: true,
		PwHash:        "newpasswordhash",
		Enabled:       true,
	}
	sessionToken := createSessionToken(t, "0000000000", true, tokenDuration)
	responsableStore.FindTokenByIDResponses = []FindTokenByIDResponse{{sessionToken, nil}}
	responsableStore.FindUserResponses = []FindUserResponse{{&User{Id: "1111111111"}, nil}}
	responsableStore.UpdateUserResponses = []UpdateUserResponse{{updatedUser, nil}}
	responsableGatekeeper.UsersInGroupResponses = []UsersPermissionsResponse{{clients.UsersPermissions{"0000000000": {"custodian": clients.Allowed}}, nil}}
	responsableGatekeeper.SetPermissionsResponses = []PermissionsResponse{{clients.Permissions{}, nil}}
	mockNotifier.NotifyUserUpdatedResponses = []error{nil}
	defer expectResponsablesEmpty(t)

	body := "{\"updates\": {\"username\": \"a@z.co\", \"emails\": [\"a@z.co\"], \"password\": \"newpassword\", \"roles\": [\"clinic\"], \"emailVerified\": true, \"termsAccepted\": \"2016-01-01T01:23:45-08:00\"}}"
	headers := http.Header{}
	headers.Add(TP_SESSION_TOKEN, sessionToken.ID)
	response := performRequestBodyHeaders(t, "PUT", "/user/1111111111", body, headers)
	successResponse := expectSuccessResponseWithJSONMap(t, response, 200)
	expectElementMatch(t, successResponse, "userid", `\A[0-9a-f]{10}\z`, true)
	expectEqualsMap(t, successResponse, map[string]interface{}{"emailVerified": true, "emails": []interface{}{"a@z.co"}, "username": "a@z.co", "roles": []interface{}{"clinic"}, "termsAccepted": "2016-01-01T01:23:45-08:00", "passwordExists": true})
}

////////////////////////////////////////////////////////////////////////////////

func Test_GetUserInfo_Error_MissingSessionToken(t *testing.T) {
	response := performRequest(t, "GET", "/user/1111111111")
	expectErrorResponse(t, response, 401, "Not authorized for requested operation")
}

func Test_GetUserInfo_Error_FindUsersError(t *testing.T) {
	sessionToken := createSessionToken(t, "0000000000", false, tokenDuration)
	responsableStore.FindTokenByIDResponses = []FindTokenByIDResponse{{sessionToken, nil}}
	responsableStore.FindUserResponses = []FindUserResponse{{nil, errors.New("ERROR")}}
	defer expectResponsablesEmpty(t)

	headers := http.Header{}
	headers.Add(TP_SESSION_TOKEN, sessionToken.ID)
	response := performRequestHeaders(t, "GET", "/user/1111111111", headers)
	expectErrorResponse(t, response, 500, "Error finding user")
}

func Test_GetUserInfo_Error_FindUsersMissing(t *testing.T) {
	sessionToken := createSessionToken(t, "0000000000", false, tokenDuration)
	responsableStore.FindTokenByIDResponses = []FindTokenByIDResponse{{sessionToken, nil}}
	responsableStore.FindUserResponses = []FindUserResponse{{nil, nil}}
	defer expectResponsablesEmpty(t)

	headers := http.Header{}
	headers.Add(TP_SESSION_TOKEN, sessionToken.ID)
	response := performRequestHeaders(t, "GET", "/user/1111111111", headers)
	expectErrorResponse(t, response, 404, "User not found")
}

func Test_GetUserInfo_Error_PermissionsError(t *testing.T) {
	sessionToken := createSessionToken(t, "0000000000", false, tokenDuration)
	responsableStore.FindTokenByIDResponses = []FindTokenByIDResponse{{sessionToken, nil}}
	responsableStore.FindUserResponses = []FindUserResponse{{&User{Id: "1111111111"}, nil}}
	responsableGatekeeper.UserInGroupResponses = []PermissionsResponse{{clients.Permissions{}, errors.New("ERROR")}}
	defer expectResponsablesEmpty(t)

	headers := http.Header{}
	headers.Add(TP_SESSION_TOKEN, sessionToken.ID)
	response := performRequestHeaders(t, "GET", "/user/1111111111", headers)
	expectErrorResponse(t, response, 500, "Error finding user")
}

func Test_GetUserInfo_Error_NoPermissions(t *testing.T) {
	sessionToken := createSessionToken(t, "0000000000", false, tokenDuration)
	responsableStore.FindTokenByIDResponses = []FindTokenByIDResponse{{sessionToken, nil}}
	responsableStore.FindUserResponses = []FindUserResponse{{&User{Id: "1111111111"}, nil}}
	responsableGatekeeper.UserInGroupResponses = []PermissionsResponse{{clients.Permissions{"a": clients.Allowed}, nil}}
	defer expectResponsablesEmpty(t)

	headers := http.Header{}
	headers.Add(TP_SESSION_TOKEN, sessionToken.ID)
	response := performRequestHeaders(t, "GET", "/user/1111111111", headers)
	expectErrorResponse(t, response, 401, "Not authorized for requested operation")
}

func Test_GetUserInfo_Success_User(t *testing.T) {
	sessionToken := createSessionToken(t, "1111111111", false, tokenDuration)
	responsableStore.FindTokenByIDResponses = []FindTokenByIDResponse{{sessionToken, nil}}
	responsableStore.FindUserResponses = []FindUserResponse{{&User{Id: "1111111111", Username: "a@z.co", Emails: []string{"a@z.co"}, TermsAccepted: "2016-01-01T01:23:45-08:00", EmailVerified: true, PwHash: "xyz", Hash: "123"}, nil}}
	defer expectResponsablesEmpty(t)

	headers := http.Header{}
	headers.Add(TP_SESSION_TOKEN, sessionToken.ID)
	response := performRequestHeaders(t, "GET", "/user/1111111111", headers)
	successResponse := expectSuccessResponseWithJSONMap(t, response, 200)
	expectElementMatch(t, successResponse, "userid", `\A[0-9a-f]{10}\z`, true)
	expectEqualsMap(t, successResponse, map[string]interface{}{"emailVerified": true, "emails": []interface{}{"a@z.co"}, "username": "a@z.co", "termsAccepted": "2016-01-01T01:23:45-08:00"})
}

func Test_GetUserInfo_Success_Custodian(t *testing.T) {
	sessionToken := createSessionToken(t, "0000000000", false, tokenDuration)
	responsableStore.FindTokenByIDResponses = []FindTokenByIDResponse{{sessionToken, nil}}
	responsableStore.FindUserResponses = []FindUserResponse{{&User{Id: "1111111111", Username: "a@z.co", Emails: []string{"a@z.co"}, TermsAccepted: "2016-01-01T01:23:45-08:00", EmailVerified: true, PwHash: "xyz", Hash: "123"}, nil}}
	responsableGatekeeper.UserInGroupResponses = []PermissionsResponse{{clients.Permissions{"custodian": clients.Allowed}, nil}}
	defer expectResponsablesEmpty(t)

	headers := http.Header{}
	headers.Add(TP_SESSION_TOKEN, sessionToken.ID)
	response := performRequestHeaders(t, "GET", "/user/1111111111", headers)
	successResponse := expectSuccessResponseWithJSONMap(t, response, 200)
	expectElementMatch(t, successResponse, "userid", `\A[0-9a-f]{10}\z`, true)
	expectEqualsMap(t, successResponse, map[string]interface{}{"emailVerified": true, "emails": []interface{}{"a@z.co"}, "username": "a@z.co", "termsAccepted": "2016-01-01T01:23:45-08:00"})
}

func Test_GetUserInfo_Success_Server(t *testing.T) {
	sessionToken := createSessionToken(t, "0000000000", true, tokenDuration)
	responsableStore.FindTokenByIDResponses = []FindTokenByIDResponse{{sessionToken, nil}}
	responsableStore.FindUserResponses = []FindUserResponse{{&User{Id: "1111111111", Username: "a@z.co", Emails: []string{"a@z.co"}, TermsAccepted: "2016-01-01T01:23:45-08:00", EmailVerified: true, PwHash: "xyz", Hash: "123"}, nil}}
	defer expectResponsablesEmpty(t)

	headers := http.Header{}
	headers.Add(TP_SESSION_TOKEN, sessionToken.ID)
	response := performRequestHeaders(t, "GET", "/user/1111111111", headers)
	successResponse := expectSuccessResponseWithJSONMap(t, response, 200)
	expectElementMatch(t, successResponse, "userid", `\A[0-9a-f]{10}\z`, true)
	expectEqualsMap(t, successResponse, map[string]interface{}{"emailVerified": true, "emails": []interface{}{"a@z.co"}, "username": "a@z.co", "termsAccepted": "2016-01-01T01:23:45-08:00", "passwordExists": true})
}

////////////////////////////////////////////////////////////////////////////////

func TestDeleteUser_StatusForbidden_WhenNoPw(t *testing.T) {
	mockCtrl := gomock.NewController(t)
	mockKeycloakClient.Reset(mockCtrl)
	mockKeycloakClient.EXPECT().Login(gomock.Any(), "a@z.co", "").Return(nil, errors.New("invalid credentials"))
	defer mockCtrl.Finish()

	sessionToken := createSessionToken(t, "0000000000", false, tokenDuration)
	responsableStore.FindTokenByIDResponses = []FindTokenByIDResponse{{sessionToken, nil}}
	responsableStore.FindUserResponses = []FindUserResponse{{&User{Id: "0000000000", Username: "a@z.co", Emails: []string{"a@z.co"}, TermsAccepted: "2016-01-01T01:23:45-08:00", EmailVerified: true, PwHash: "xyz", Hash: "123"}, nil}}
	defer expectResponsablesEmpty(t)

	headers := http.Header{}
	headers.Add(TP_SESSION_TOKEN, sessionToken.ID)
	response := performRequestHeaders(t, "DELETE", "/user/0000000000", headers)

	if response.Code != http.StatusForbidden {
		t.Fatalf("Non-expected status code%v:\n\tbody: %v", http.StatusForbidden, response.Code)
	}

	body, _ := ioutil.ReadAll(response.Body)

	if string(body) != `{"code":403,"reason":"Missing id and/or password"}` {
		t.Fatalf("Message given [%s] expected [%s] ", string(body), STATUS_MISSING_ID_PW)
	}
}

func TestDeleteUser_StatusForbidden_WhenEmptyPw(t *testing.T) {
	mockCtrl := gomock.NewController(t)
	mockKeycloakClient.Reset(mockCtrl)
	mockKeycloakClient.EXPECT().Login(gomock.Any(), "a@z.co", "").Return(nil, errors.New("invalid credentials"))
	defer mockCtrl.Finish()

	sessionToken := createSessionToken(t, "0000000000", false, tokenDuration)
	responsableStore.FindTokenByIDResponses = []FindTokenByIDResponse{{sessionToken, nil}}
	responsableStore.FindUserResponses = []FindUserResponse{{&User{Id: "0000000000", Username: "a@z.co", Emails: []string{"a@z.co"}, TermsAccepted: "2016-01-01T01:23:45-08:00", EmailVerified: true, PwHash: "xyz", Hash: "123"}, nil}}
	defer expectResponsablesEmpty(t)

	headers := http.Header{}
	headers.Add(TP_SESSION_TOKEN, sessionToken.ID)
	response := performRequestBodyHeaders(t, "DELETE", "/user/0000000000", `{"password":""}`, headers)

	if response.Code != http.StatusForbidden {
		t.Fatalf("Non-expected status code%v:\n\tbody: %v", http.StatusForbidden, response.Code)
	}

	body, _ := ioutil.ReadAll(response.Body)

	if string(body) != `{"code":403,"reason":"Missing id and/or password"}` {
		t.Fatalf("Message given [%s] expected [%s] ", string(body), STATUS_MISSING_ID_PW)
	}
}

func TestDeleteUser_StatusForbidden_WhenWrongPw(t *testing.T) {
	mockCtrl := gomock.NewController(t)
	mockKeycloakClient.Reset(mockCtrl)
	mockKeycloakClient.EXPECT().Login(gomock.Any(), "a@z.co", "incorrect").Return(nil, errors.New("invalid credentials"))
	defer mockCtrl.Finish()

	sessionToken := createSessionToken(t, "0000000000", false, tokenDuration)
	responsableStore.FindTokenByIDResponses = []FindTokenByIDResponse{{sessionToken, nil}}
	responsableStore.FindUserResponses = []FindUserResponse{{&User{Id: "0000000000", Username: "a@z.co", Emails: []string{"a@z.co"}, TermsAccepted: "2016-01-01T01:23:45-08:00", EmailVerified: true, PwHash: "xyz", Hash: "123"}, nil}}
	defer expectResponsablesEmpty(t)

	headers := http.Header{}
	headers.Add(TP_SESSION_TOKEN, sessionToken.ID)
	response := performRequestBodyHeaders(t, "DELETE", "/user/0000000000", `{"password":"incorrect"}`, headers)

	if response.Code != http.StatusForbidden {
		t.Fatalf("Non-expected status code%v:\n\tbody: %v", http.StatusForbidden, response.Code)
	}

	body, _ := ioutil.ReadAll(response.Body)

	if string(body) != `{"code":403,"reason":"Missing id and/or password"}` {
		t.Fatalf("Message given [%s] expected [%s] ", string(body), STATUS_MISSING_ID_PW)
	}
}

func TestDeleteUser_StatusNoContentCustodian(t *testing.T) {
	sessionToken := createSessionToken(t, "1111111111", false, tokenDuration)
	responsableStore.FindTokenByIDResponses = []FindTokenByIDResponse{{sessionToken, nil}}
	responsableStore.FindUserResponses = []FindUserResponse{{&User{Id: "0000000000", Username: "a@z.co", Emails: []string{"a@z.co"}, TermsAccepted: "2016-01-01T01:23:45-08:00", EmailVerified: true, PwHash: "xyz", Hash: "123"}, nil}}
	responsableStore.AddTokenResponses = []error{nil}
	responsableGatekeeper.UserInGroupResponses = []PermissionsResponse{{clients.Permissions{"custodian": clients.Allowed}, nil}}
	mockNotifier.NotifyUserDeletedResponses = []error{nil}
	defer expectResponsablesEmpty(t)

	headers := http.Header{}
	headers.Add(TP_SESSION_TOKEN, sessionToken.ID)
	response := performRequestHeaders(t, "DELETE", "/user/0000000000", headers)

	if response.Code != http.StatusNoContent {
		t.Fatalf("Non-expected status code%v:\n\tbody: %v", http.StatusNoContent, response.Code)
	}
}

func TestDeleteUser_StatusNoContentCorrectPassword(t *testing.T) {
	mockCtrl := gomock.NewController(t)
	mockKeycloakClient.Reset(mockCtrl)
	mockKeycloakClient.EXPECT().Login(gomock.Any(), "a@z.co", "password").Return(&oauth2.Token{AccessToken: "access_token"}, nil)
	defer mockCtrl.Finish()

	sessionToken := createSessionToken(t, "1111111111", false, tokenDuration)
	responsableStore.FindTokenByIDResponses = []FindTokenByIDResponse{{sessionToken, nil}}
	responsableStore.FindUserResponses = []FindUserResponse{{&User{Id: "1111111111", Username: "a@z.co", Emails: []string{"a@z.co"}, TermsAccepted: "2016-01-01T01:23:45-08:00", EmailVerified: true, PwHash: "d1fef52139b0d120100726bcb43d5cc13d41e4b5", Hash: "123"}, nil}}
	mockNotifier.NotifyUserDeletedResponses = []error{nil}
	defer expectResponsablesEmpty(t)

	headers := http.Header{}
	headers.Add(TP_SESSION_TOKEN, sessionToken.ID)
	response := performRequestBodyHeaders(t, "DELETE", "/user/1111111111", `{"password":"password"}`, headers)

	if response.Code != http.StatusNoContent {
		t.Fatalf("Non-expected status code%v:\n\tbody: %v", http.StatusNoContent, response.Code)
	}
}

func TestDeleteUser_StatusNoContentWithServerToken(t *testing.T) {
	sessionToken := createSessionToken(t, "platform", true, tokenDuration)
	responsableStore.FindTokenByIDResponses = []FindTokenByIDResponse{{sessionToken, nil}}
	responsableStore.FindUserResponses = []FindUserResponse{{&User{Id: "1111111111", Username: "a@z.co", Emails: []string{"a@z.co"}, TermsAccepted: "2016-01-01T01:23:45-08:00", EmailVerified: true, PwHash: "d1fef52139b0d120100726bcb43d5cc13d41e4b5", Hash: "123"}, nil}}
	mockNotifier.NotifyUserDeletedResponses = []error{nil}
	defer expectResponsablesEmpty(t)

	headers := http.Header{}
	headers.Add(TP_SESSION_TOKEN, sessionToken.ID)
	response := performRequestHeaders(t, "DELETE", "/user/1111111111", headers)

	if response.Code != http.StatusNoContent {
		t.Fatalf("Non-expected status code%v:\n\tbody: %v", http.StatusNoContent, response.Code)
	}
}

func TestDeleteUser_StatusUnauthorizedWhenClinic(t *testing.T) {
	sessionToken := createSessionToken(t, "platform", true, tokenDuration)
	responsableStore.FindTokenByIDResponses = []FindTokenByIDResponse{{sessionToken, nil}}
	responsableStore.FindUserResponses = []FindUserResponse{{&User{Id: "1111111111", Username: "a@z.co", Emails: []string{"a@z.co"}, Roles: []string{"clinic"}, TermsAccepted: "2016-01-01T01:23:45-08:00", EmailVerified: true, PwHash: "d1fef52139b0d120100726bcb43d5cc13d41e4b5", Hash: "123"}, nil}}
	defer expectResponsablesEmpty(t)

	headers := http.Header{}
	headers.Add(TP_SESSION_TOKEN, sessionToken.ID)
	response := performRequestHeaders(t, "DELETE", "/user/1111111111", headers)

	if response.Code != http.StatusUnauthorized {
		t.Fatalf("Non-expected status code %v:\n\tbody: %v", http.StatusUnauthorized, response.Code)
	}
}

////////////////////////////////////////////////////////////////////////////////

func Test_Login_Error_MissingAuthorization(t *testing.T) {
	response := performRequest(t, "POST", "/login")
	expectErrorResponse(t, response, 400, "Missing id and/or password")
}

func Test_Login_Error_EmptyAuthorization(t *testing.T) {
	headers := http.Header{}
	headers.Add("Authorization", "")
	response := performRequestHeaders(t, "POST", "/login", headers)
	expectErrorResponse(t, response, 400, "Missing id and/or password")
}

func Test_Login_Error_InvalidAuthorization(t *testing.T) {
	authorization := createAuthorization(t, "", "")
	headers := http.Header{}
	headers.Add("Authorization", authorization)
	response := performRequestHeaders(t, "POST", "/login", headers)
	expectErrorResponse(t, response, 400, "Missing id and/or password")
}

func Test_Login_Error_LoginFailure(t *testing.T) {
	mockCtrl := gomock.NewController(t)
	mockKeycloakClient.Reset(mockCtrl)
	mockKeycloakClient.EXPECT().Login(gomock.Any(), "a@b.co", "password").Return(nil, errors.New("login error"))
	defer mockCtrl.Finish()

	authorization := createAuthorization(t, "a@b.co", "password")
	headers := http.Header{}
	headers.Add("Authorization", authorization)
	response := performRequestHeaders(t, "POST", "/login", headers)
	expectErrorResponse(t, response, 401, "No user matched the given details")
}

func Test_Login_Error_EmailNotVerified(t *testing.T) {
	mockCtrl := gomock.NewController(t)
	mockKeycloakClient.Reset(mockCtrl)
	token := oauth2.Token{AccessToken: "access_token", RefreshToken: "refresh_token"}
	introspectionResult := keycloak.TokenIntrospectionResult{
		Active:        true,
		Subject:       "1111111111",
		EmailVerified: false,
	}
	mockKeycloakClient.EXPECT().Login(gomock.Any(), "a@b.co", "password").Return(&token, nil)
	mockKeycloakClient.EXPECT().IntrospectToken(gomock.Any(), token).Return(&introspectionResult, nil)
	defer mockCtrl.Finish()

	authorization := createAuthorization(t, "a@b.co", "password")
	headers := http.Header{}
	headers.Add("Authorization", authorization)
	response := performRequestHeaders(t, "POST", "/login", headers)
	expectErrorResponse(t, response, 403, "The user hasn't verified this account yet")
}

func Test_Login_Success(t *testing.T) {
	mockCtrl := gomock.NewController(t)
	mockKeycloakClient.Reset(mockCtrl)
	token := oauth2.Token{AccessToken: "access_token", RefreshToken: "refresh_token"}
	introspectionResult := keycloak.TokenIntrospectionResult{
		Active:        true,
		Subject:       "1111111111",
		EmailVerified: true,
	}
	mockKeycloakClient.EXPECT().Login(gomock.Any(), "a@b.co", "password").Return(&token, nil)
	mockKeycloakClient.EXPECT().IntrospectToken(gomock.Any(), token).Return(&introspectionResult, nil)
	defer mockCtrl.Finish()

	responsableStore.FindUserResponses = []FindUserResponse{{&User{Id: "1111111111", Username: "a@z.co", Emails: []string{"a@z.co"}, TermsAccepted: "2016-01-01T01:23:45-08:00", PwHash: "d1fef52139b0d120100726bcb43d5cc13d41e4b5", EmailVerified: true}, nil}}
	defer expectResponsablesEmpty(t)

	authorization := createAuthorization(t, "a@b.co", "password")
	headers := http.Header{}
	headers.Add("Authorization", authorization)
	response := performRequestHeaders(t, "POST", "/login", headers)
	successResponse := expectSuccessResponseWithJSONMap(t, response, 200)
	expectElementMatch(t, successResponse, "userid", `\A[0-9a-f]{10}\z`, true)
	expectEqualsMap(t, successResponse, map[string]interface{}{"emailVerified": true, "emails": []interface{}{"a@z.co"}, "username": "a@z.co", "termsAccepted": "2016-01-01T01:23:45-08:00"})
	if response.Header().Get(TP_SESSION_TOKEN) == "" {
		t.Fatalf("Missing expected %s header", TP_SESSION_TOKEN)
	}
}

////////////////////////////////////////////////////////////////////////////////

func TestServerLogin_StatusBadRequest_WhenNoNameOrSecret(t *testing.T) {
	request, _ := http.NewRequest("POST", "/", nil)
	response := httptest.NewRecorder()

	shoreline.SetHandlers("", rtr)

	shoreline.ServerLogin(response, request)

	if response.Code != http.StatusBadRequest {
		t.Fatalf("Non-expected status code%v:\n\tbody: %v", http.StatusBadRequest, response.Code)
	}

	body, _ := ioutil.ReadAll(response.Body)

	if string(body) != `{"code":400,"reason":"Missing id and/or password"}` {
		t.Fatalf("Message given [%s] expected [%s] ", string(body), STATUS_MISSING_ID_PW)
	}
}

func TestServerLogin_StatusBadRequest_WhenNoName(t *testing.T) {
	request, _ := http.NewRequest("POST", "/", nil)
	request.Header.Set(TP_SERVER_SECRET, theSecret)
	response := httptest.NewRecorder()

	shoreline.SetHandlers("", rtr)

	shoreline.ServerLogin(response, request)

	if response.Code != http.StatusBadRequest {
		t.Fatalf("Non-expected status code%v:\n\tbody: %v", http.StatusBadRequest, response.Code)
	}

	body, _ := ioutil.ReadAll(response.Body)

	if string(body) != `{"code":400,"reason":"Missing id and/or password"}` {
		t.Fatalf("Message given [%s] expected [%s] ", string(body), STATUS_MISSING_ID_PW)
	}
}

func TestServerLogin_StatusBadRequest_WhenNoSecret(t *testing.T) {
	request, _ := http.NewRequest("POST", "/", nil)
	request.Header.Set(TP_SERVER_NAME, "shoreline")
	response := httptest.NewRecorder()

	shoreline.SetHandlers("", rtr)

	shoreline.ServerLogin(response, request)

	if response.Code != http.StatusBadRequest {
		t.Fatalf("Non-expected status code%v:\n\tbody: %v", http.StatusBadRequest, response.Code)
	}

	body, _ := ioutil.ReadAll(response.Body)

	if string(body) != `{"code":400,"reason":"Missing id and/or password"}` {
		t.Fatalf("Message given [%s] expected [%s] ", string(body), STATUS_MISSING_ID_PW)
	}
}

func TestServerLogin_StatusOK(t *testing.T) {
	mockCtrl := gomock.NewController(t)
	mockKeycloakClient.Reset(mockCtrl)
	token := oauth2.Token{AccessToken: "service_access_token", RefreshToken: "service_refresh_token"}
	mockKeycloakClient.EXPECT().GetBackendServiceToken(gomock.Any()).Return(&token, nil)
	defer mockCtrl.Finish()

	request, _ := http.NewRequest("POST", "/serverlogin", nil)
	request.Header.Set(TP_SERVER_NAME, "shoreline")
	request.Header.Set(TP_SERVER_SECRET, theSecret)
	response := httptest.NewRecorder()

	shoreline.SetHandlers("", rtr)

	shoreline.ServerLogin(response, request)

	if response.Code != http.StatusOK {
		t.Fatalf("Non-expected status code%v:\n\tbody: %v", http.StatusOK, response.Code)
	}

	if response.Header().Get(TP_SESSION_TOKEN) == "" {
		t.Fatal("The session token should have been set")
	}

}

func TestServerLogin_Failure(t *testing.T) {
	mockCtrl := gomock.NewController(t)
	mockKeycloakClient.Reset(mockCtrl)
	mockKeycloakClient.EXPECT().GetBackendServiceToken(gomock.Any()).Return(nil, errors.New("error"))
	defer mockCtrl.Finish()

	req, _ := http.NewRequest("POST", "/", nil)
	req.Header.Set(TP_SERVER_NAME, "shoreline")
	req.Header.Set(TP_SERVER_SECRET, theSecret)
	resp := httptest.NewRecorder()

	shorelineFails.SetHandlers("", rtr)

	shorelineFails.ServerLogin(resp, req)

	if resp.Code != http.StatusInternalServerError {
		t.Fatalf("Expected [%v] and got [%v]", http.StatusInternalServerError, resp.Code)
	}
}

func TestServerLogin_StatusUnauthorized_WhenSecretWrong(t *testing.T) {
	request, _ := http.NewRequest("POST", "/", nil)
	request.Header.Set(TP_SERVER_NAME, "shoreline")
	request.Header.Set(TP_SERVER_SECRET, "wrong secret")
	response := httptest.NewRecorder()

	shoreline.SetHandlers("", rtr)

	shoreline.ServerLogin(response, request)

	if response.Code != http.StatusUnauthorized {
		t.Fatalf("Non-expected status code%v:\n\tbody: %v", http.StatusUnauthorized, response.Code)
	}

	body, _ := ioutil.ReadAll(response.Body)

	if string(body) != `{"code":401,"reason":"Wrong password"}` {
		t.Fatalf("Message given [%s] expected [%s] ", string(body), STATUS_PW_WRONG)
	}
}

////////////////////////////////////////////////////////////////////////////////

func TestRefreshSession_StatusUnauthorized_WithNoToken(t *testing.T) {
	request, _ := http.NewRequest("GET", "/", nil)
	response := httptest.NewRecorder()

	shoreline.SetHandlers("", rtr)

	shoreline.RefreshSession(response, request)

	if response.Code != http.StatusUnauthorized {
		t.Fatalf("Non-expected status code %v:\n\tbody: %v", http.StatusUnauthorized, response.Code)
	}
}

func TestRefreshSession_StatusUnauthorized_WithWrongToken(t *testing.T) {
	mockCtrl := gomock.NewController(t)
	mockKeycloakClient.Reset(mockCtrl)
	mockKeycloakClient.EXPECT().RefreshToken(gomock.Any(), gomock.Any()).Return(nil, errors.New("error"))
	defer mockCtrl.Finish()

	request, _ := http.NewRequest("GET", "/", nil)
	request.Header.Set(TP_SESSION_TOKEN, "kc:access:refresh")
	response := httptest.NewRecorder()

	shoreline.SetHandlers("", rtr)

	shoreline.RefreshSession(response, request)

	if response.Code != http.StatusUnauthorized {
		t.Fatalf("Non-expected status code%v:\n\tbody: %v", http.StatusUnauthorized, response.Code)
	}
}

func TestRefreshSession_StatusOK(t *testing.T) {

	shoreline.SetHandlers("", rtr)

	refreshRequest, _ := http.NewRequest("GET", "/", nil)
	refreshRequest.Header.Set(TP_SESSION_TOKEN, userToken.ID)
	response := httptest.NewRecorder()

	shoreline.RefreshSession(response, refreshRequest)

	if response.Code != http.StatusOK {
		t.Fatalf("Non-expected status code%v:\n\tbody: %v", http.StatusOK, response.Code)
	}

	tokenString := response.Header().Get(TP_SESSION_TOKEN)

	if tokenString == "" {
		t.Fatal("A session token should have been returned")
	}

	if response.Body == nil {
		t.Fatal("A Body should have been returned")
	}

	body, _ := ioutil.ReadAll(response.Body)

	var tokenData TokenData
	_ = json.Unmarshal(body, &tokenData)

	if tokenData.UserId != user.Id {
		t.Fatalf("should have had a user id of `%v` but was %v", user.Id, tokenData.UserId)
	}
}

func TestRefreshSession_Failure(t *testing.T) {

	shorelineFails.SetHandlers("", rtr)

	req, _ := http.NewRequest("GET", "/", nil)
	req.Header.Set(TP_SESSION_TOKEN, userToken.ID)
	resp := httptest.NewRecorder()

	shorelineFails.RefreshSession(resp, req)

	if resp.Code != http.StatusUnauthorized {
		t.Fatalf("Expected [%v] and got [%v]", http.StatusUnauthorized, resp.Code)
	}
}

////////////////////////////////////////////////////////////////////////////////

func Test_LongTermLogin_Error_MissingAuthorization(t *testing.T) {
	response := performRequest(t, "POST", "/login/thelongtermkey")
	expectErrorResponse(t, response, 400, "Missing id and/or password")
}

func Test_LongTermLogin_Error_EmptyAuthorization(t *testing.T) {
	headers := http.Header{}
	headers.Add("Authorization", "")
	response := performRequestHeaders(t, "POST", "/login/thelongtermkey", headers)
	expectErrorResponse(t, response, 400, "Missing id and/or password")
}

func Test_LongTermLogin_Error_InvalidAuthorization(t *testing.T) {
	authorization := createAuthorization(t, "", "")
	headers := http.Header{}
	headers.Add("Authorization", authorization)
	response := performRequestHeaders(t, "POST", "/login/thelongtermkey", headers)
	expectErrorResponse(t, response, 400, "Missing id and/or password")
}

func Test_LongTermLogin_Error_LoginError(t *testing.T) {
	mockCtrl := gomock.NewController(t)
	mockKeycloakClient.Reset(mockCtrl)
	mockKeycloakClient.EXPECT().Login(gomock.Any(), "a@b.co", "MISMATCH").Return(nil, errors.New("login error"))
	defer mockCtrl.Finish()

	authorization := createAuthorization(t, "a@b.co", "MISMATCH")
	headers := http.Header{}
	headers.Add("Authorization", authorization)
	response := performRequestHeaders(t, "POST", "/login/thelongtermkey", headers)
	expectErrorResponse(t, response, 401, "No user matched the given details")
}

func Test_LongTermLogin_Error_EmailNotVerified(t *testing.T) {
	mockCtrl := gomock.NewController(t)
	mockKeycloakClient.Reset(mockCtrl)
	token := oauth2.Token{AccessToken: "access_token", RefreshToken: "refresh_token"}
	introspectionResult := keycloak.TokenIntrospectionResult{
		Active:        true,
		Subject:       "1111111111",
		EmailVerified: false,
		ExpiresAt:     time.Now().Unix() + int64(time.Hour.Seconds()),
	}
	mockKeycloakClient.EXPECT().Login(gomock.Any(), "a@b.co", "password").Return(&token, nil)
	mockKeycloakClient.EXPECT().IntrospectToken(gomock.Any(), token).Return(&introspectionResult, nil)
	defer mockCtrl.Finish()

	authorization := createAuthorization(t, "a@b.co", "password")
	headers := http.Header{}
	headers.Add("Authorization", authorization)
	response := performRequestHeaders(t, "POST", "/login/thelongtermkey", headers)
	expectErrorResponse(t, response, 403, "The user hasn't verified this account yet")
}

func Test_LongTermLogin_Success(t *testing.T) {
	mockCtrl := gomock.NewController(t)
	mockKeycloakClient.Reset(mockCtrl)
	token := oauth2.Token{AccessToken: "access_token", RefreshToken: "refresh_token"}
	introspectionResult := keycloak.TokenIntrospectionResult{
		Active:        true,
		Subject:       "1111111111",
		EmailVerified: true,
	}
	mockKeycloakClient.EXPECT().Login(gomock.Any(), "a@b.co", "password").Return(&token, nil)
	mockKeycloakClient.EXPECT().IntrospectToken(gomock.Any(), token).Return(&introspectionResult, nil)
	defer mockCtrl.Finish()

	authorization := createAuthorization(t, "a@b.co", "password")
	responsableStore.FindUserResponses = []FindUserResponse{{&User{Id: "1111111111", Username: "a@z.co", Emails: []string{"a@z.co"}, TermsAccepted: "2016-01-01T01:23:45-08:00", PwHash: "d1fef52139b0d120100726bcb43d5cc13d41e4b5", EmailVerified: true}, nil}}
	defer expectResponsablesEmpty(t)

	headers := http.Header{}
	headers.Add("Authorization", authorization)
	response := performRequestHeaders(t, "POST", "/login/thelongtermkey", headers)
	successResponse := expectSuccessResponseWithJSONMap(t, response, 200)
	expectElementMatch(t, successResponse, "userid", `\A[0-9a-f]{10}\z`, true)
	expectEqualsMap(t, successResponse, map[string]interface{}{"emailVerified": true, "emails": []interface{}{"a@z.co"}, "username": "a@z.co", "termsAccepted": "2016-01-01T01:23:45-08:00"})
	if response.Header().Get(TP_SESSION_TOKEN) == "" {
		t.Fatalf("Missing expected %s header", TP_SESSION_TOKEN)
	}
}

////////////////////////////////////////////////////////////////////////////////

func TestServerCheckToken_StatusOK(t *testing.T) {

	//the api
	shoreline.SetHandlers("", rtr)

	token := oauth2.Token{
		AccessToken:  "server_access",
		RefreshToken: "server_refresh",
	}
	sessionToken := "kc:server_access:server_refresh"

	mockCtrl := gomock.NewController(t)
	mockKeycloakClient.Reset(mockCtrl)
	introspectionResult := keycloak.TokenIntrospectionResult{
		Active:        true,
		Subject:       "shoreline",
		EmailVerified: true,
		RealmAccess:   keycloak.RealmAccess{Roles: []string{"backend_service"}},
		ExpiresAt:     time.Now().Unix() + int64(time.Hour.Seconds()),
	}
	mockKeycloakClient.EXPECT().IntrospectToken(gomock.Any(), token).Return(&introspectionResult, nil).Times(2)
	defer mockCtrl.Finish()

	//step 2 - do the check
	checkTokenRequest, _ := http.NewRequest("GET", "/", nil)
	checkTokenRequest.Header.Set(TP_SESSION_TOKEN, sessionToken)
	checkTokenResponse := httptest.NewRecorder()

	shoreline.ServerCheckToken(checkTokenResponse, checkTokenRequest, map[string]string{"token": sessionToken})

	if checkTokenResponse.Code != http.StatusOK {
		t.Fatalf("Non-expected status code%v:\n\tbody: %v", http.StatusOK, checkTokenResponse.Code)
	}

	if checkTokenResponse.Header().Get("content-type") != "application/json" {
		t.Fatal("the resp should be json")
	}

	body, _ := ioutil.ReadAll(checkTokenResponse.Body)

	var tokenData TokenData
	_ = json.Unmarshal(body, &tokenData)

	t.Log("token data returned ", tokenData)

	if tokenData.UserId != "shoreline" {
		t.Fatalf("should have had a server id of `shoreline` but was %v", tokenData.UserId)
	}

	if tokenData.IsServer != true {
		t.Fatalf("should have been a server token but was %v", tokenData.IsServer)
	}
}

func TestServerCheckToken_StatusUnauthorized_WhenNoSvrToken(t *testing.T) {

	//the api

	shoreline.SetHandlers("", rtr)

	request, _ := http.NewRequest("GET", "/", nil)
	response := httptest.NewRecorder()

	shoreline.ServerCheckToken(response, request, noParams)

	if response.Code != http.StatusUnauthorized {
		t.Fatalf("Non-expected status code %v:\n\tbody: %v", http.StatusUnauthorized, response.Code)
	}
}

////////////////////////////////////////////////////////////////////////////////

func TestCheckToken_StatusOK(t *testing.T) {

	//the api

	shoreline.SetHandlers("", rtr)
	token := oauth2.Token{
		AccessToken:  "server_access",
		RefreshToken: "server_refresh",
	}
	sessionToken := "kc:server_access:server_refresh"

	mockCtrl := gomock.NewController(t)
	mockKeycloakClient.Reset(mockCtrl)
	introspectionResult := keycloak.TokenIntrospectionResult{
		Active:        true,
		Subject:       "shoreline",
		EmailVerified: true,
		RealmAccess:   keycloak.RealmAccess{Roles: []string{"backend_service"}},
		ExpiresAt:     time.Now().Unix() + int64(time.Hour.Seconds()),
	}
	mockKeycloakClient.EXPECT().IntrospectToken(gomock.Any(), token).Return(&introspectionResult, nil)
	defer mockCtrl.Finish()

	//step 2 - do the check
	checkTokenRequest, _ := http.NewRequest("GET", "/", nil)
	checkTokenRequest.Header.Set(TP_SESSION_TOKEN, sessionToken)
	checkTokenResponse := httptest.NewRecorder()

	shoreline.CheckToken(checkTokenResponse, checkTokenRequest)

	if checkTokenResponse.Code != http.StatusOK {
		t.Fatalf("Expected status code %v:\n\tGot: %v", http.StatusOK, checkTokenResponse.Code)
	}

	if checkTokenResponse.Header().Get("content-type") != "application/json" {
		t.Fatal("the resp should be json")
	}

	body, _ := ioutil.ReadAll(checkTokenResponse.Body)

	var tokenData TokenData
	_ = json.Unmarshal(body, &tokenData)

	t.Log("token data returned ", tokenData)

	if tokenData.UserId != "shoreline" {
		t.Fatalf("should have had a server id of `shoreline` but was %v", tokenData.UserId)
	}

	if tokenData.IsServer != true {
		t.Fatalf("should have been a server token but was %v", tokenData.IsServer)
	}
}

func TestCheckToken_StatusUnauthorized_WhenNoToken(t *testing.T) {

	//the api

	shoreline.SetHandlers("", rtr)

	request, _ := http.NewRequest("GET", "/", nil)
	response := httptest.NewRecorder()

	shoreline.CheckToken(response, request)

	if response.Code != http.StatusUnauthorized {
		t.Fatalf("Non-expected status code%v:\n\tbody: %v", http.StatusUnauthorized, response.Code)
	}
}

////////////////////////////////////////////////////////////////////////////////

func TestLogout_StatusOK_WhenNoToken(t *testing.T) {
	request, _ := http.NewRequest("POST", "/", nil)
	response := httptest.NewRecorder()

	shoreline.SetHandlers("", rtr)

	shoreline.Logout(response, request)

	if response.Code != http.StatusOK {
		t.Fatalf("Non-expected status code%v:\n\tbody: %v", http.StatusOK, response.Code)
	}
}

func TestLogout_StatusOK(t *testing.T) {

	shoreline.SetHandlers("", rtr)
	//now logout with valid token
	request, _ := http.NewRequest("POST", "/", nil)
	request.Header.Set(TP_SESSION_TOKEN, userToken.ID)
	response := httptest.NewRecorder()

	shoreline.Logout(response, request)

	if response.Code != http.StatusOK {
		t.Fatalf("Non-expected status code%v:\n\tbody: %v", http.StatusOK, response.Code)
	}
}

func TestLogout_Failure(t *testing.T) {

	shorelineFails.SetHandlers("", rtr)
	//now logout with valid token
	req, _ := http.NewRequest("POST", "/", nil)
	req.Header.Set(TP_SESSION_TOKEN, userToken.ID)
	resp := httptest.NewRecorder()

	shorelineFails.Logout(resp, req)

	//StatusOK beccuse we `try` and delete the token but the return of that
	if resp.Code != http.StatusOK {
		t.Fatalf("Expected [%v] and got [%v]", http.StatusOK, resp.Code)
	}
}

func TestAnonymousIdHashPair_StatusOK(t *testing.T) {
	request, _ := http.NewRequest("GET", "/", nil)

	values := request.URL.Query()
	values.Add("one", "somestuff")
	values.Add("two", "some more stuff")
	request.URL.RawQuery = values.Encode()

	response := httptest.NewRecorder()

	shoreline.SetHandlers("", rtr)

	shoreline.AnonymousIdHashPair(response, request)

	if response.Code != http.StatusOK {
		t.Fatalf("Non-expected status code%v:\n\tbody: %v", http.StatusOK, response.Code)
	}

	if response.Header().Get("content-type") != "application/json" {
		t.Fatal("the resp should be json")
	}

	body, _ := ioutil.ReadAll(response.Body)

	var anonIDHashPair AnonIdHashPair
	_ = json.Unmarshal(body, &anonIDHashPair)

	if anonIDHashPair.Name != "" {
		t.Fatalf("should have no name but was %v", anonIDHashPair.Name)
	}
	if anonIDHashPair.Id == "" {
		t.Fatalf("should have an Id but was %v", anonIDHashPair.Id)
	}
	if anonIDHashPair.Hash == "" {
		t.Fatalf("should have an Hash but was %v", anonIDHashPair.Hash)
	}
}

////////////////////////////////////////////////////////////////////////////////

func TestAnonymousIdHashPair_StatusOK_EvenWhenNoURLParams(t *testing.T) {
	request, _ := http.NewRequest("GET", "/", nil)

	response := httptest.NewRecorder()

	shoreline.SetHandlers("", rtr)

	shoreline.AnonymousIdHashPair(response, request)

	if response.Code != http.StatusOK {
		t.Fatalf("Non-expected status code%v:\n\tbody: %v", http.StatusOK, response.Code)
	}

	if response.Header().Get("content-type") != "application/json" {
		t.Fatal("the resp should be json")
	}

	body, _ := ioutil.ReadAll(response.Body)

	var anonIDHashPair AnonIdHashPair
	_ = json.Unmarshal(body, &anonIDHashPair)

	if anonIDHashPair.Name != "" {
		t.Fatalf("should have no name but was %v", anonIDHashPair.Name)
	}
	if anonIDHashPair.Id == "" {
		t.Fatalf("should have an Id but was %v", anonIDHashPair.Id)
	}
	if anonIDHashPair.Hash == "" {
		t.Fatalf("should have an Hash but was %v", anonIDHashPair.Hash)
	}
}

////////////////////////////////////////////////////////////////////////////////

func TestAnonIdHashPair_InBulk(t *testing.T) {

	shoreline.SetHandlers("", rtr)

	// we ask for 100 AnonymousIdHashPair to be created
	//NOTE: while we can run more locally travis doesn't like it so 100 should be good enough
	ask := make([]AnonIdHashPair, 100)
	var generated []AnonIdHashPair

	var mutex sync.Mutex
	var wg sync.WaitGroup

	for _, hash := range ask {
		wg.Add(1)
		go func(hash AnonIdHashPair) {
			defer wg.Done()
			req, _ := http.NewRequest("GET", "/", nil)
			res := httptest.NewRecorder()
			shoreline.AnonymousIdHashPair(res, req)
			body, _ := ioutil.ReadAll(res.Body)
			json.Unmarshal(body, &hash)
			mutex.Lock()
			generated = append(generated, hash)
			mutex.Unlock()
		}(hash)

	}
	wg.Wait()

	// need a more elogent way for this
	id1 := generated[1].Id
	matches1 := 0

	id33 := generated[33].Id
	matches33 := 0

	for i := range generated {
		if id1 == generated[i].Id {
			matches1++
		}
		if id33 == generated[i].Id {
			matches33++
		}
	}

	if matches1 > 1 || matches33 > 1 {
		t.Log("id: ", id1, "has ", matches1, "matches")
		t.Log("id: ", id33, "has ", matches33, "matches")
		t.Fatal("Hashed Ids should be unique")
	}

}

func Test_TokenUserHasRequestedPermissions_Server(t *testing.T) {
	tokenData := &TokenData{UserId: "abcdef1234", IsServer: true, DurationSecs: tokenDuration}
	requestedPermissions := clients.Permissions{"a": clients.Allowed, "b": clients.Allowed}
	permissions, err := responsableShoreline.tokenUserHasRequestedPermissions(tokenData, "1234567890", requestedPermissions)
	if err != nil {
		t.Fatalf("Unexpected error: %#v", err)
	}
	if !reflect.DeepEqual(permissions, requestedPermissions) {
		t.Fatalf("Unexpected permissions returned: %#v", permissions)
	}
}

func Test_TokenUserHasRequestedPermissions_Owner(t *testing.T) {
	tokenData := &TokenData{UserId: "abcdef1234", IsServer: false, DurationSecs: tokenDuration}
	requestedPermissions := clients.Permissions{"a": clients.Allowed, "b": clients.Allowed}
	permissions, err := responsableShoreline.tokenUserHasRequestedPermissions(tokenData, "abcdef1234", requestedPermissions)
	if err != nil {
		t.Fatalf("Unexpected error: %#v", err)
	}
	if !reflect.DeepEqual(permissions, requestedPermissions) {
		t.Fatalf("Unexpected permissions returned: %#v", permissions)
	}
}

func Test_TokenUserHasRequestedPermissions_GatekeeperError(t *testing.T) {
	responsableGatekeeper.UserInGroupResponses = []PermissionsResponse{{clients.Permissions{}, errors.New("ERROR")}}
	defer expectResponsablesEmpty(t)

	tokenData := &TokenData{UserId: "abcdef1234", IsServer: false, DurationSecs: tokenDuration}
	requestedPermissions := clients.Permissions{"a": clients.Allowed, "b": clients.Allowed}
	permissions, err := responsableShoreline.tokenUserHasRequestedPermissions(tokenData, "1234567890", requestedPermissions)
	if err == nil {
		t.Fatalf("Unexpected success")
	}
	if err.Error() != "ERROR" {
		t.Fatalf("Unexpected error: %#v", err)
	}
	if len(permissions) != 0 {
		t.Fatalf("Unexpected permissions returned: %#v", permissions)
	}
}

func Test_TokenUserHasRequestedPermissions_CompleteMismatch(t *testing.T) {
	responsableGatekeeper.UserInGroupResponses = []PermissionsResponse{{clients.Permissions{"y": clients.Allowed, "z": clients.Allowed}, nil}}
	defer expectResponsablesEmpty(t)

	tokenData := &TokenData{UserId: "abcdef1234", IsServer: false, DurationSecs: tokenDuration}
	requestedPermissions := clients.Permissions{"a": clients.Allowed, "b": clients.Allowed}
	permissions, err := responsableShoreline.tokenUserHasRequestedPermissions(tokenData, "1234567890", requestedPermissions)
	if err != nil {
		t.Fatalf("Unexpected error: %#v", err)
	}
	if len(permissions) != 0 {
		t.Fatalf("Unexpected permissions returned: %#v", permissions)
	}
}

func Test_TokenUserHasRequestedPermissions_PartialMismatch(t *testing.T) {
	responsableGatekeeper.UserInGroupResponses = []PermissionsResponse{{clients.Permissions{"a": clients.Allowed, "z": clients.Allowed}, nil}}
	defer expectResponsablesEmpty(t)

	tokenData := &TokenData{UserId: "abcdef1234", IsServer: false, DurationSecs: tokenDuration}
	requestedPermissions := clients.Permissions{"a": clients.Allowed, "b": clients.Allowed}
	permissions, err := responsableShoreline.tokenUserHasRequestedPermissions(tokenData, "1234567890", requestedPermissions)
	if err != nil {
		t.Fatalf("Unexpected error: %#v", err)
	}
	if !reflect.DeepEqual(permissions, clients.Permissions{"a": clients.Allowed}) {
		t.Fatalf("Unexpected permissions returned: %#v", permissions)
	}
}

func Test_TokenUserHasRequestedPermissions_FullMatch(t *testing.T) {
	responsableGatekeeper.UserInGroupResponses = []PermissionsResponse{{clients.Permissions{"a": clients.Allowed, "b": clients.Allowed}, nil}}
	defer expectResponsablesEmpty(t)

	tokenData := &TokenData{UserId: "abcdef1234", IsServer: false, DurationSecs: tokenDuration}
	requestedPermissions := clients.Permissions{"a": clients.Allowed, "b": clients.Allowed}
	permissions, err := responsableShoreline.tokenUserHasRequestedPermissions(tokenData, "1234567890", requestedPermissions)
	if err != nil {
		t.Fatalf("Unexpected error: %#v", err)
	}
	if !reflect.DeepEqual(permissions, requestedPermissions) {
		t.Fatalf("Unexpected permissions returned: %#v", permissions)
	}
}

////////////////////////////////////////////////////////////////////////////////

func Test_RemoveUserPermissions_Error_UsersInGroupError(t *testing.T) {
	responsableGatekeeper.UsersInGroupResponses = []UsersPermissionsResponse{{clients.UsersPermissions{}, errors.New("ERROR")}}
	defer expectResponsablesEmpty(t)

	err := responsableShoreline.removeUserPermissions("1", clients.Permissions{"a": clients.Allowed})
	if err == nil {
		t.Fatalf("Unexpected success")
	}
	if err.Error() != "ERROR" {
		t.Fatalf("Unexpected error: %#v", err)
	}
}

func Test_RemoveUserPermissions_Error_SetPermissionsError(t *testing.T) {
	responsableGatekeeper.UsersInGroupResponses = []UsersPermissionsResponse{{clients.UsersPermissions{"1": {"root": clients.Allowed}, "2": {"a": clients.Allowed, "b": clients.Allowed}}, nil}}
	responsableGatekeeper.SetPermissionsResponses = []PermissionsResponse{{clients.Permissions{}, errors.New("ERROR")}}
	defer expectResponsablesEmpty(t)

	err := responsableShoreline.removeUserPermissions("1", clients.Permissions{"a": clients.Allowed})
	if err == nil {
		t.Fatalf("Unexpected success")
	}
	if err.Error() != "ERROR" {
		t.Fatalf("Unexpected error: %#v", err)
	}
}

func Test_RemoveUserPermissions_Success(t *testing.T) {
	responsableGatekeeper.UsersInGroupResponses = []UsersPermissionsResponse{{clients.UsersPermissions{"1": {"root": clients.Allowed}, "2": {"a": clients.Allowed, "b": clients.Allowed}}, nil}}
	responsableGatekeeper.SetPermissionsResponses = []PermissionsResponse{{clients.Permissions{}, nil}}
	defer expectResponsablesEmpty(t)

	err := responsableShoreline.removeUserPermissions("1", clients.Permissions{"a": clients.Allowed})
	if err != nil {
		t.Fatalf("Unexpected error: %#v", err)
	}
}

////////////////////////////////////////////////////////////////////////////////

func Test_DeleteUserSessions_Error_User(t *testing.T) {
	shorelineFails.SetHandlers("", rtr)
	req, _ := http.NewRequest("DELETE", fmt.Sprintf("/user/%v/sessions", userToken.UserID), nil)
	req.Header.Set(TP_SESSION_TOKEN, userToken.ID)
	resp := httptest.NewRecorder()

	shoreline.DeleteUserSessions(resp, req, map[string]string{"userid": userToken.UserID})

	if resp.Code != http.StatusUnauthorized {
		t.Fatalf("Expected [%v] and got [%v]", http.StatusUnauthorized, resp.Code)
	}
}

func Test_DeleteUserSessions_Success(t *testing.T) {
	shorelineFails.SetHandlers("", rtr)
	req, _ := http.NewRequest("DELETE", fmt.Sprintf("/user/%v/sessions", userToken.UserID), nil)
	req.Header.Set(TP_SESSION_TOKEN, serverToken.ID)
	resp := httptest.NewRecorder()

	shoreline.DeleteUserSessions(resp, req, map[string]string{"userid": userToken.UserID})

	if resp.Code != http.StatusNoContent {
		t.Fatalf("Expected [%v] and got [%v]", http.StatusNoContent, resp.Code)
	}
}<|MERGE_RESOLUTION|>--- conflicted
+++ resolved
@@ -22,14 +22,8 @@
 	"sync"
 	"testing"
 	"time"
-<<<<<<< HEAD
-=======
-
-	"github.com/gorilla/mux"
+
 	clinicClient "github.com/tidepool-org/clinic/client"
-	"github.com/tidepool-org/go-common/clients"
-	"github.com/tidepool-org/go-common/clients/highwater"
->>>>>>> 9b1f58db
 )
 
 const (
@@ -37,11 +31,7 @@
 	makeItFail = true
 )
 
-<<<<<<< HEAD
-func InitAPITest(cfg ApiConfig, logger *log.Logger, store Storage, keycloakClient keycloak.Client, userEventsNotifier EventsNotifier, seagull clients.Seagull) *Api {
-=======
-func InitAPITest(cfg ApiConfig, logger *log.Logger, store Storage, userEventsNotifier EventsNotifier, seagull clients.Seagull, clinic clinicClient.ClientWithResponsesInterface) *Api {
->>>>>>> 9b1f58db
+func InitAPITest(cfg ApiConfig, logger *log.Logger, store Storage, keycloakClient keycloak.Client, userEventsNotifier EventsNotifier, seagull clients.Seagull, clinic clinicClient.ClientWithResponsesInterface) *Api {
 	return &Api{
 		Store:              store,
 		ApiConfig:          cfg,
@@ -49,11 +39,8 @@
 		keycloakClient:     keycloakClient,
 		userEventsNotifier: userEventsNotifier,
 		seagull:            seagull,
-<<<<<<< HEAD
 		tokenAuthenticator: NewTokenAuthenticator(keycloakClient, store, cfg.TokenConfigs),
-=======
-		clinic:             mockClinic,
->>>>>>> 9b1f58db
+		clinic:             clinic,
 	}
 }
 
@@ -126,36 +113,18 @@
 	/*
 	 * expected path
 	 */
-<<<<<<< HEAD
 	logger             = log.New(os.Stdout, USER_API_PREFIX, log.LstdFlags|log.Lshortfile)
 	mockNotifier       = &MockEventsNotifier{}
 	mockStore          = NewMockStoreClient(fakeConfig.Salt, false, false)
 	mockKeycloakClient = &keycloak.MockClient{}
 	mockSeagull        = clients.NewSeagullMock()
-	shoreline          = InitAPITest(fakeConfig, logger, mockStore, mockKeycloakClient, mockNotifier, mockSeagull)
-
-=======
-	logger       = log.New(os.Stdout, USER_API_PREFIX, log.LstdFlags|log.Lshortfile)
-	mockNotifier = &MockEventsNotifier{}
-	mockStore    = NewMockStoreClient(fakeConfig.Salt, false, false)
-	mockMetrics  = highwater.NewMock()
-	mockSeagull  = clients.NewSeagullMock()
-	shoreline    = InitAPITest(fakeConfig, logger, mockStore, mockNotifier, mockSeagull, mockClinic)
-	/*
-	 *
-	 */
-	mockNoDupsStore = NewMockStoreClient(fakeConfig.Salt, true, false)
-	shorelineNoDups = InitAPITest(fakeConfig, logger, mockNoDupsStore, mockNotifier, mockSeagull, mockClinic)
->>>>>>> 9b1f58db
+	shoreline          = InitAPITest(fakeConfig, logger, mockStore, mockKeycloakClient, mockNotifier, mockSeagull, mockClinic)
+
 	/*
 	 * failure path
 	 */
 	mockStoreFails = NewMockStoreClient(fakeConfig.Salt, false, makeItFail)
-<<<<<<< HEAD
-	shorelineFails = InitAPITest(fakeConfig, logger, mockStoreFails, mockKeycloakClient, mockNotifier, mockSeagull)
-=======
-	shorelineFails = InitAPITest(fakeConfig, logger, mockStoreFails, mockNotifier, mockSeagull, mockClinic)
->>>>>>> 9b1f58db
+	shorelineFails = InitAPITest(fakeConfig, logger, mockStoreFails, mockKeycloakClient, mockNotifier, mockSeagull, mockClinic)
 
 	responsableStore      = NewResponsableMockStoreClient()
 	responsableGatekeeper = NewResponsableMockGatekeeper()
@@ -164,11 +133,7 @@
 )
 
 func InitShoreline(config ApiConfig, store Storage, perms clients.Gatekeeper, notifier EventsNotifier) *Api {
-<<<<<<< HEAD
-	api := InitAPITest(config, logger, store, mockKeycloakClient, notifier, mockSeagull)
-=======
-	api := InitAPITest(config, logger, store, notifier, mockSeagull, mockClinic)
->>>>>>> 9b1f58db
+	api := InitAPITest(config, logger, store, mockKeycloakClient, notifier, mockSeagull, mockClinic)
 	api.AttachPerms(perms)
 	return api
 }
@@ -844,8 +809,8 @@
 
 	sessionToken := createSessionToken(t, "clinic", true, tokenDuration)
 	responsableStore.FindTokenByIDResponses = []FindTokenByIDResponse{{sessionToken, nil}}
-	responsableStore.FindUsersResponses = []FindUsersResponse{{[]*User{}, nil}}
-	responsableStore.UpsertUserResponses = []error{nil}
+	responsableStore.FindUserResponses = []FindUserResponse{{nil, nil}}
+	responsableStore.CreateUserResponses = []CreateUserResponse{{&User{Id: "1234567890", Username: "a@z.co", Emails: []string{"a@z.co"}}, nil}}
 	defer expectResponsablesEmpty(t)
 
 	body := "{\"username\": \"a@z.co\", \"emails\": [\"a@z.co\"]}"
