package user

import (
	"bytes"
	"context"
	"encoding/base64"
	"encoding/json"
	"errors"
	"fmt"
	"io/ioutil"
	"log"
	"net/http"
	"net/http/httptest"
	"os"
	"reflect"
	"regexp"
	"strings"
	"sync"
	"testing"

	"github.com/gorilla/mux"
	"github.com/tidepool-org/go-common/clients"
	"github.com/tidepool-org/go-common/clients/highwater"
	"github.com/tidepool-org/shoreline/user/marketo"
)

const (
	theSecret  = "shhh! don't tell"
	makeItFail = true
)

func InitAPITest(cfg ApiConfig, logger *log.Logger, store Storage, metrics highwater.Client, marketoManager marketo.Manager) *Api {
	return &Api{
		Store:          store,
		ApiConfig:      cfg,
		metrics:        metrics,
		logger:         logger,
		marketoManager: marketoManager,
	}
}

var (
<<<<<<< HEAD
	noParams      = map[string]string{}
	tokenDuration = int64(3600)
	fakeConfig    = ApiConfig{
		ServerSecret:       "shhh! don't tell",
		Secret:             "shhh! don't tell *2",
		TokenDurationSecs:  tokenDuration,
=======
	NO_PARAMS      = map[string]string{}
	TOKEN_DURATION = int64(3600)
	FAKE_CONFIG    = ApiConfig{
		ServerSecret: "shhh! don't tell",
		TokenConfigs: []TokenConfig{{
			EncodeKey: `-----BEGIN RSA PRIVATE KEY-----
MIIEpAIBAAKCAQEAzg3MHpXfMuH4AJ4URtaG4QvZenpfuSz2FmIwdnPEtkrKFmL2
6b89U1tw5WsYAE158znAzPptDA25hAsIcTAqULNsoY3WV2zmsLrUX8pUaCTfExXN
dMFDruR676G3pJWcsI1GuePK5/v3dBHjjTYdtVJiogbCtP+XYT/k1qHZztwRY4oH
Ma8LorxUZco0Mf6qOq5tmRUJhxvCESaqUTpTAIIfByMnPmnIHOHnsYtkiZQBms2x
o1UfpYnqZX2CoN+wPoMoSAlRbnOmmHYbbMFVPNTj7NINwVb8K8iDU7lFR+JfN3UG
lErVo7XCDQcbwTpiZbdj9zWSWbYtIBNBqkNxxwIDAQABAoIBAG3IMhmVlh6BAGYr
0vfO8nvSmWNE8d0yFEbmt5VUptjMzhDRV2ZAascPr/27akU3AiNRgOR1BEZoxY+R
ZUUQ+WqXvefxLuLTdbFxSRdkMEZwZp2/fwCWu53hw5IK4lIBGEOEccs2j3O77iJc
KZWh4IArzbsvyOswRhIdPaoQ/3/TECPa5AXY7LAEj32XfP3K08rRAldgdfTv6XbV
e/pzKMzqgPMIhZ3mG1n7CJ+DLhajEEG36KwszI6OttkjzyBzlsQb3rskEOypG3ZU
k24B++v3Cm7FN0vG+FLFVzwS5rDrF+CUIFCyQU/nAB8nmkiNdCbDI0/614NeSSnE
BZc6G1ECgYEA/zVJdpRx5kgFDyxmJrdVcXJ/digGDct6og0pffcJW1ygBnt+tLRd
gpH+oBNUMz92GKb+wTTlOba0CNbJULM1sZklf604yzpIDji0HyI2oZ0fo+OEkpBz
PyNrdnm2WXF4e3WCb1ehkxGMyfTH70RFKqmPRMka1xWAMXPgbP5Osj8CgYEAzrF3
iAX+geyqagzQfbt5bf9zePmL4Dx6J37pgtZSo88sqtSU6+eYQsF/pS5KrtxD6Sql
5qSbfKekmDhEF4DMUeva76JHmPIPdJH+fPyw6jOB6S3tS+i41S2CGNub1RLz7LCj
NEZ9H5GBVmxBTdiZL3aZWgIxo63Nl0H39k6+TnkCgYEA44Nkx5LU659+6yUAuDku
seGKIhLSOtAQtpEXUVW/ALTVcJH9xikZSALRRXGV2c4UgSu25xU52Ta4zzxz4j6x
em92D5mkjQCbJhqE8VB19aP2hguZr3OZWktATTF6T8ipyR5cNtifkVXO9mgDKZnq
M3tP3tmN1Ps0+mE8TM51588CgYBZYgtz6kuued8UL2h2Bv2zINYZyajAlsaoj8yB
hReFuVDyqy2feq6wp6cAkq0/QwenLIdD34lR9dlK7oIbu9ofzyQFnyLhNESUv5HT
ER+cmBuk7/R/cCuGHMD26PlRwnlzsMtTDuyLG0xYSEZRWMqd6ObWMr6urrmKoL+P
Z2wK2QKBgQC7SZ47YM45pz23yjyrKx6dUAfw5imb6ylZPft24A+W2tFanfRDQITX
wGHgJHaV+gd52zrP6s8AKzMjMcRtB0g0CGf5Qe1BHMh89fJsUKToT8L+040kWl/P
upYmRYNT7J2Met0WVB6u6ZDFSMl+CIFLXHGtU47DjGUmQxqmhW8LOg==
-----END RSA PRIVATE KEY-----`,
			DecodeKey: `-----BEGIN PUBLIC KEY-----
MIIBIjANBgkqhkiG9w0BAQEFAAOCAQ8AMIIBCgKCAQEAzg3MHpXfMuH4AJ4URtaG
4QvZenpfuSz2FmIwdnPEtkrKFmL26b89U1tw5WsYAE158znAzPptDA25hAsIcTAq
ULNsoY3WV2zmsLrUX8pUaCTfExXNdMFDruR676G3pJWcsI1GuePK5/v3dBHjjTYd
tVJiogbCtP+XYT/k1qHZztwRY4oHMa8LorxUZco0Mf6qOq5tmRUJhxvCESaqUTpT
AIIfByMnPmnIHOHnsYtkiZQBms2xo1UfpYnqZX2CoN+wPoMoSAlRbnOmmHYbbMFV
PNTj7NINwVb8K8iDU7lFR+JfN3UGlErVo7XCDQcbwTpiZbdj9zWSWbYtIBNBqkNx
xwIDAQAB
-----END PUBLIC KEY-----`,
			DurationSecs: TOKEN_DURATION,
			Audience:     "localhost",
			Issuer:       "localhost",
			Algorithm:    "RS256",
		}},

>>>>>>> cfe90c5b
		LongTermKey:        "thelongtermkey",
		Salt:               "a mineral substance composed primarily of sodium chloride",
		VerificationSecret: "",
		ClinicDemoUserID:   "00000000",
		Marketo: marketo.Config{
			ID:          "1234",
			Secret:      "shhh! don't tell *3",
			URL:         "https:xxx-xxx-xxx.mktorest.com",
			ClinicRole:  "clinic",
			PatientRole: "user",
			Timeout:     10,
		},
	}
	/*
	 * users and tokens
	 */
<<<<<<< HEAD
	withTokenConfig = TokenConfig{DurationSecs: fakeConfig.TokenDurationSecs, Secret: fakeConfig.Secret}
	user            = &User{Id: "123-99-100", Username: "test@new.bar", Emails: []string{"test@new.bar"}}
	userToken, _    = CreateSessionToken(&TokenData{UserId: user.Id, IsServer: false, DurationSecs: tokenDuration}, withTokenConfig)
	serverToken, _  = CreateSessionToken(&TokenData{UserId: "shoreline", IsServer: true, DurationSecs: tokenDuration}, withTokenConfig)
=======
	USR           = &User{Id: "123-99-100", Username: "test@new.bar", Emails: []string{"test@new.bar"}}
	USR_TOKEN, _  = CreateSessionToken(&TokenData{UserId: USR.Id, IsServer: false, DurationSecs: TOKEN_DURATION}, FAKE_CONFIG.TokenConfigs[0])
	SRVR_TOKEN, _ = CreateSessionToken(&TokenData{UserId: "shoreline", IsServer: true, DurationSecs: TOKEN_DURATION}, FAKE_CONFIG.TokenConfigs[0])
>>>>>>> cfe90c5b
	/*
	 * basics setup
	 */
	rtr = mux.NewRouter()
	/*
	 * expected path
	 */
	logger             = log.New(os.Stdout, USER_API_PREFIX, log.LstdFlags|log.Lshortfile)
	mockStore          = NewMockStoreClient(fakeConfig.Salt, false, false)
	mockMetrics        = highwater.NewMock()
	mockMarketoManager = NewTestManager()
	shoreline          = InitAPITest(fakeConfig, logger, mockStore, mockMetrics, mockMarketoManager)
	/*
	 *
	 */
	mockNoDupsStore = NewMockStoreClient(fakeConfig.Salt, true, false)
	shorelineNoDups = InitAPITest(fakeConfig, logger, mockNoDupsStore, mockMetrics, mockMarketoManager)
	/*
	 * failure path
	 */
	mockStoreFails = NewMockStoreClient(fakeConfig.Salt, false, makeItFail)
	shorelineFails = InitAPITest(fakeConfig, logger, mockStoreFails, mockMetrics, mockMarketoManager)

	responsableStore      = NewResponsableMockStoreClient()
	responsableGatekeeper = NewResponsableMockGatekeeper()
	responsableShoreline  = InitShoreline(fakeConfig, responsableStore, mockMetrics, responsableGatekeeper)
)

func InitShoreline(config ApiConfig, store Storage, metrics highwater.Client, perms clients.Gatekeeper) *Api {
	api := InitAPITest(config, logger, store, metrics, mockMarketoManager)
	api.AttachPerms(perms)
	return api
}

////////////////////////////////////////////////////////////////////////////////
// creating a mock Marketo Manager
type MockManager struct {
}

func (U *MockManager) CreateListMembershipForUser(newUser marketo.User) {

}
func (U *MockManager) UpdateListMembershipForUser(oldUser marketo.User, newUser marketo.User) {

}
func (U *MockManager) IsAvailable() bool {
	return false
}
func NewTestManager() marketo.Manager {
	return &MockManager{}
}

func createAuthorization(t *testing.T, email string, password string) string {
	return fmt.Sprintf("Basic %s", base64.StdEncoding.EncodeToString([]byte(fmt.Sprintf("%s:%s", email, password))))
}

<<<<<<< HEAD
func createSessionToken(t *testing.T, userID string, isServer bool, duration int64) *SessionToken {
	sessionToken, err := CreateSessionToken(&TokenData{UserId: userID, IsServer: isServer, DurationSecs: duration}, withTokenConfig)
=======
func T_CreateSessionToken(t *testing.T, userId string, isServer bool, duration int64) *SessionToken {
	sessionToken, err := CreateSessionToken(&TokenData{UserId: userId, IsServer: isServer, DurationSecs: duration}, FAKE_CONFIG.TokenConfigs[0])
>>>>>>> cfe90c5b
	if err != nil {
		t.Fatalf("Error creating session token: %#v", err)
	}
	return sessionToken
}

func performRequest(t *testing.T, method string, url string) *httptest.ResponseRecorder {
	return performRequestBodyHeaders(t, method, url, "", nil)
}

func performRequestBody(t *testing.T, method string, url string, body string) *httptest.ResponseRecorder {
	return performRequestBodyHeaders(t, method, url, body, nil)
}

func performRequestHeaders(t *testing.T, method string, url string, headers http.Header) *httptest.ResponseRecorder {
	return performRequestBodyHeaders(t, method, url, "", headers)
}

func performRequestBodyHeaders(t *testing.T, method string, url string, body string, headers http.Header) *httptest.ResponseRecorder {
	request, err := http.NewRequest(method, url, strings.NewReader(body))
	if err != nil {
		t.Fatalf("Failed to create new request with error %#v", err)
	} else if request == nil {
		t.Fatalf("Failure to request new request")
	}
	for key, values := range headers {
		for _, value := range values {
			request.Header.Add(key, value)
		}
	}

	response := httptest.NewRecorder()
	router := mux.NewRouter()
	responsableShoreline.SetHandlers("", router)
	router.ServeHTTP(response, request)
	return response
}

func expectErrorResponse(t *testing.T, response *httptest.ResponseRecorder, expectedCode int, expectedReason string) {
	if response.Code != expectedCode {
		t.Fatalf("Unexpected response status code: %d", response.Code)
	}

	if contentType := response.HeaderMap["Content-Type"][0]; contentType != "application/json" {
		t.Fatalf("Unexpected response content type: %s", contentType)
	}

	if response.Body == nil {
		t.Fatalf("Unexpected nil response body")
	}

	var errorResponse map[string]interface{}
	if err := json.NewDecoder(response.Body).Decode(&errorResponse); err != nil {
		t.Fatalf("Error parsing response body: %#v", err)
	}

	if code := errorResponse["code"].(float64); int(code) != expectedCode {
		t.Fatalf("Unexpected response error code: %#v", code)
	}
	if reason := errorResponse["reason"].(string); reason != expectedReason {
		t.Fatalf("Unexpected response error reason: %#v", reason)
	}
}

func expectSuccessResponse(t *testing.T, response *httptest.ResponseRecorder, expectedCode int) string {
	if response.Code != expectedCode {
		t.Fatalf("Unexpected response status code: %d", response.Code)
	}

	var successResponse string
	if response.Body != nil {
		var buffer bytes.Buffer
		buffer.ReadFrom(response.Body)
		successResponse = buffer.String()
	}
	return successResponse
}

func expectSuccessResponseWithJSON(t *testing.T, response *httptest.ResponseRecorder, expectedCode int) {
	if response.Code != expectedCode {
		t.Fatalf("Unexpected response status code: %d", response.Code)
	}

	if contentTypes := response.HeaderMap["Content-Type"]; len(contentTypes) == 0 {
		t.Fatalf("Unexpected response without content type")
	} else if contentType := contentTypes[0]; contentType != "application/json" {
		t.Fatalf("Unexpected response content type: %s", contentType)
	}

	if response.Body == nil {
		t.Fatalf("Unexpected nil response body")
	}
}

func expectSuccessResponseWithJSONArray(t *testing.T, response *httptest.ResponseRecorder, expectedCode int) []interface{} {
	expectSuccessResponseWithJSON(t, response, expectedCode)

	var successResponse []interface{}
	if err := json.NewDecoder(response.Body).Decode(&successResponse); err != nil {
		t.Fatalf("Error parsing response body: %#v", err)
	}
	return successResponse
}

func expectSuccessResponseWithJSONMap(t *testing.T, response *httptest.ResponseRecorder, expectedCode int) map[string]interface{} {
	expectSuccessResponseWithJSON(t, response, expectedCode)

	var successResponse map[string]interface{}
	if err := json.NewDecoder(response.Body).Decode(&successResponse); err != nil {
		t.Fatalf("Error parsing response body: %#v", err)
	}
	return successResponse
}

func expectElementMatch(t *testing.T, actual map[string]interface{}, key string, pattern string, remove bool) {
	if raw, ok := actual[key]; !ok {
		t.Fatalf("Missing expected element with key '%s' in: %#v", key, actual)
	} else if value, ok := raw.(string); !ok {
		t.Fatalf("Missing expected element with key '%s' is not a string", key)
	} else if matched, _ := regexp.MatchString(pattern, value); !matched {
		t.Fatalf("Expected element with key '%s' and value '%s' did not match pattern: %s", key, value, pattern)
	}
	if remove {
		delete(actual, key)
	}
}

func expectEqualsArray(t *testing.T, actual []interface{}, expected []interface{}) {
	if !reflect.DeepEqual(actual, expected) {
		t.Fatalf("Actual %#v does not match expected %#v", actual, expected)
	}
}

func expectEqualsMap(t *testing.T, actual map[string]interface{}, expected map[string]interface{}) {
	if !reflect.DeepEqual(actual, expected) {
		t.Fatalf("Actual %#v does not match expected %#v", actual, expected)
	}
}

func expectResponsablesEmpty(t *testing.T) {
	if responsableStore.HasResponses() {
		if len(responsableStore.PingResponses) > 0 {
			t.Logf("PingResponses still available")
		}
		if len(responsableStore.UpsertUserResponses) > 0 {
			t.Logf("UpsertUserResponses still available")
		}
		if len(responsableStore.FindUsersResponses) > 0 {
			t.Logf("FindUsersResponses still available")
		}
		if len(responsableStore.FindUserResponses) > 0 {
			t.Logf("FindUserResponses still available")
		}
		if len(responsableStore.RemoveUserResponses) > 0 {
			t.Logf("RemoveUserResponses still available")
		}
		if len(responsableStore.AddTokenResponses) > 0 {
			t.Logf("AddTokenResponses still available")
		}
		if len(responsableStore.FindTokenByIDResponses) > 0 {
			t.Logf("FindTokenByIDResponses still available")
		}
		if len(responsableStore.RemoveTokenByIDResponses) > 0 {
			t.Logf("RemoveTokenByIDResponses still available")
		}
		responsableStore.Reset()
		t.Fail()
	}
	if responsableGatekeeper.HasResponses() {
		if len(responsableGatekeeper.UserInGroupResponses) > 0 {
			t.Logf("UserInGroupResponses still available")
		}
		if len(responsableGatekeeper.UsersInGroupResponses) > 0 {
			t.Logf("UsersInGroupResponses still available")
		}
		if len(responsableGatekeeper.SetPermissionsResponses) > 0 {
			t.Logf("SetPermissionsResponses still available")
		}
		responsableGatekeeper.Reset()
		t.Fail()
	}
}

////////////////////////////////////////////////////////////////////////////////

func TestGetStatus_StatusOk(t *testing.T) {

	request, _ := http.NewRequest("GET", "/status", nil)
	response := httptest.NewRecorder()

	shoreline.SetHandlers("", rtr)

	shoreline.GetStatus(response, request)

	if response.Code != http.StatusOK {
		t.Fatalf("Resp given [%d] expected [%d] ", response.Code, http.StatusOK)
	}

}

func TestGetStatus_StatusInternalServerError(t *testing.T) {

	request, _ := http.NewRequest("GET", "/status", nil)
	response := httptest.NewRecorder()

	shorelineFails.SetHandlers("", rtr)

	shorelineFails.GetStatus(response, request)

	if response.Code != http.StatusInternalServerError {
		t.Fatalf("Resp given [%d] expected [%d] ", response.Code, http.StatusInternalServerError)
	}

	body, _ := ioutil.ReadAll(response.Body)

	if string(body) != "Session failure" {
		t.Fatalf("Message given [%s] expected [%s] ", string(body), "Session failure")
	}

}

////////////////////////////////////////////////////////////////////////////////

func Test_GetUsers_Error_MissingSessionToken(t *testing.T) {
	response := performRequest(t, "GET", "/users?role=clinic")
	expectErrorResponse(t, response, 401, "Not authorized for requested operation")
}

func Test_GetUsers_Error_TokenError(t *testing.T) {
	sessionToken := createSessionToken(t, "abcdef1234", true, tokenDuration)
	responsableStore.FindTokenByIDResponses = []FindTokenByIDResponse{{nil, errors.New("ERROR")}}
	defer expectResponsablesEmpty(t)

	headers := http.Header{}
	headers.Add(TP_SESSION_TOKEN, sessionToken.ID)
	response := performRequestHeaders(t, "GET", "/users?role=clinic", headers)
	expectErrorResponse(t, response, 401, "Not authorized for requested operation")
}

func Test_GetUsers_Error_NotServerToken(t *testing.T) {
	sessionToken := createSessionToken(t, "abcdef1234", false, tokenDuration)
	responsableStore.FindTokenByIDResponses = []FindTokenByIDResponse{{sessionToken, nil}}
	defer expectResponsablesEmpty(t)

	headers := http.Header{}
	headers.Add(TP_SESSION_TOKEN, sessionToken.ID)
	response := performRequestHeaders(t, "GET", "/users?role=clinic", headers)
	expectErrorResponse(t, response, 401, "Not authorized for requested operation")
}

func Test_GetUsers_Error_InvalidRole(t *testing.T) {
	sessionToken := createSessionToken(t, "abcdef1234", true, tokenDuration)
	responsableStore.FindTokenByIDResponses = []FindTokenByIDResponse{{sessionToken, nil}}
	defer expectResponsablesEmpty(t)

	headers := http.Header{}
	headers.Add(TP_SESSION_TOKEN, sessionToken.ID)
	response := performRequestHeaders(t, "GET", "/users?role=invalid", headers)
	expectErrorResponse(t, response, 400, "The role specified is invalid")
}

func Test_GetUsers_Error_NoQuery(t *testing.T) {
	sessionToken := createSessionToken(t, "abcdef1234", true, tokenDuration)
	responsableStore.FindTokenByIDResponses = []FindTokenByIDResponse{{sessionToken, nil}}
	defer expectResponsablesEmpty(t)

	headers := http.Header{}
	headers.Add(TP_SESSION_TOKEN, sessionToken.ID)
	response := performRequestHeaders(t, "GET", "/users", headers)
	expectErrorResponse(t, response, 400, "A query must be specified")
}

func Test_GetUsers_Error_InvalidQuery(t *testing.T) {
	sessionToken := createSessionToken(t, "abcdef1234", true, tokenDuration)
	responsableStore.FindTokenByIDResponses = []FindTokenByIDResponse{{sessionToken, nil}}
	defer expectResponsablesEmpty(t)

	headers := http.Header{}
	headers.Add(TP_SESSION_TOKEN, sessionToken.ID)
	response := performRequestHeaders(t, "GET", "/users?yolo=swag", headers)
	expectErrorResponse(t, response, 400, "Unknown query parameter")
}

func Test_GetUsers_Error_FindUsersWithIdsError(t *testing.T) {
	sessionToken := createSessionToken(t, "abcdef1234", true, tokenDuration)
	responsableStore.FindTokenByIDResponses = []FindTokenByIDResponse{{sessionToken, nil}}
	responsableStore.FindUsersWithIdsResponses = []FindUsersWithIdsResponse{{[]*User{}, errors.New("ERROR")}}
	defer expectResponsablesEmpty(t)

	headers := http.Header{}
	headers.Add(TP_SESSION_TOKEN, sessionToken.ID)
	response := performRequestHeaders(t, "GET", "/users?id=abcdef1234", headers)
	expectErrorResponse(t, response, 500, "Error finding user")
}

func FindUsersWithIds(t *testing.T, userIds []string) {
	rr := httptest.NewRecorder()

	r, err := http.NewRequest("GET", "/users?id="+strings.Join(userIds, ","), nil)
	r.Header.Set(TP_SESSION_TOKEN, serverToken.ID)
	if err != nil {
		t.Fatal(err)
	}

	shoreline.GetUsers(rr, r)

	rs := rr.Result()

	if rs.StatusCode != http.StatusOK {
		t.Fatalf("want %d; got %d", http.StatusOK, rs.StatusCode)
	}

	defer rs.Body.Close()
	body, err := ioutil.ReadAll(rs.Body)
	if err != nil {
		t.Fatal(err)
	}

	var users []User
	json.Unmarshal(body, &users)
	if users != nil && len(users) != len(userIds) {
		t.Fatalf("Expected %d user(s) with IDs '%#v'. Got %#v", len(userIds), userIds, users)
	}

	for index, user := range userIds {
		if user != users[index].Id {
			t.Fatalf("Expected user with ID '%s'. Got %#v", user, users[index])
		}
	}
}

func Test_GetUsers_Error_FindUsersWithIdsSuccess(t *testing.T) {
	FindUsersWithIds(t, []string{"0000000000"})
	FindUsersWithIds(t, []string{"0000000001"})
	FindUsersWithIds(t, []string{"0000000000", "0000000001"})
}

func Test_GetUsers_Error_FindUsersByRoleError(t *testing.T) {
	sessionToken := createSessionToken(t, "abcdef1234", true, tokenDuration)
	responsableStore.FindTokenByIDResponses = []FindTokenByIDResponse{{sessionToken, nil}}
	responsableStore.FindUsersByRoleResponses = []FindUsersByRoleResponse{{[]*User{}, errors.New("ERROR")}}
	defer expectResponsablesEmpty(t)

	headers := http.Header{}
	headers.Add(TP_SESSION_TOKEN, sessionToken.ID)
	response := performRequestHeaders(t, "GET", "/users?role=clinic", headers)
	expectErrorResponse(t, response, 500, "Error finding user")
}

func Test_GetUsers_Error_FindUsersByRoleSuccess(t *testing.T) {
	sessionToken := createSessionToken(t, "abcdef1234", true, tokenDuration)
	responsableStore.FindTokenByIDResponses = []FindTokenByIDResponse{{sessionToken, nil}}
	responsableStore.FindUsersByRoleResponses = []FindUsersByRoleResponse{{[]*User{{Id: "0000000000"}, {Id: "1111111111"}}, nil}}
	defer expectResponsablesEmpty(t)

	headers := http.Header{}
	headers.Add(TP_SESSION_TOKEN, sessionToken.ID)
	response := performRequestHeaders(t, "GET", "/users?role=clinic", headers)
	successResponse := expectSuccessResponseWithJSONArray(t, response, 200)
	expectEqualsArray(t, successResponse, []interface{}{map[string]interface{}{"userid": "0000000000", "passwordExists": false}, map[string]interface{}{"userid": "1111111111", "passwordExists": false}})
}

////////////////////////////////////////////////////////////////////////////////

func Test_CreateUser_Error_MissingBody(t *testing.T) {
	response := performRequest(t, "POST", "/user")
	expectErrorResponse(t, response, 400, "Invalid user details were given")
}

func Test_CreateUser_Error_MalformedBody(t *testing.T) {
	response := performRequestBody(t, "POST", "/user", "{")
	expectErrorResponse(t, response, 400, "Invalid user details were given")
}

func Test_CreateUser_Error_MissingUserDetails(t *testing.T) {
	response := performRequestBody(t, "POST", "/user", "{}")
	expectErrorResponse(t, response, 400, "Invalid user details were given")
}

func Test_CreateUser_Error_InvalidUserDetails(t *testing.T) {
	response := performRequestBody(t, "POST", "/user", "{\"username\": \"a\"}")
	expectErrorResponse(t, response, 400, "Invalid user details were given")
}

func Test_CreateUser_Error_ErrorFindingUsers(t *testing.T) {
	responsableStore.FindUsersResponses = []FindUsersResponse{{nil, errors.New("ERROR")}}
	defer expectResponsablesEmpty(t)

	body := "{\"username\": \"a@z.co\", \"emails\": [\"a@z.co\"], \"password\": \"12345678\"}"
	response := performRequestBody(t, "POST", "/user", body)
	expectErrorResponse(t, response, 500, "Error creating the user")
}

func Test_CreateUser_Error_ConflictingEmail(t *testing.T) {
	responsableStore.FindUsersResponses = []FindUsersResponse{{[]*User{&User{}}, nil}}
	defer expectResponsablesEmpty(t)

	body := "{\"username\": \"a@z.co\", \"emails\": [\"a@z.co\"], \"password\": \"12345678\"}"
	response := performRequestBody(t, "POST", "/user", body)
	expectErrorResponse(t, response, 409, "User already exists")
}

func Test_CreateUser_Error_ErrorUpsertingUser(t *testing.T) {
	responsableStore.FindUsersResponses = []FindUsersResponse{{[]*User{}, nil}}
	responsableStore.UpsertUserResponses = []error{errors.New("ERROR")}
	defer expectResponsablesEmpty(t)

	body := "{\"username\": \"a@z.co\", \"emails\": [\"a@z.co\"], \"password\": \"12345678\"}"
	response := performRequestBody(t, "POST", "/user", body)
	expectErrorResponse(t, response, 500, "Error creating the user")
}

func Test_CreateUser_Error_ErrorSettingPermissions(t *testing.T) {
	responsableStore.FindUsersResponses = []FindUsersResponse{{[]*User{}, nil}}
	responsableStore.UpsertUserResponses = []error{nil}
	responsableGatekeeper.SetPermissionsResponses = []PermissionsResponse{{clients.Permissions{}, errors.New("ERROR")}}
	defer expectResponsablesEmpty(t)

	body := "{\"username\": \"a@z.co\", \"emails\": [\"a@z.co\"], \"password\": \"12345678\", \"roles\": [\"clinic\"]}"
	response := performRequestBody(t, "POST", "/user", body)
	expectErrorResponse(t, response, 500, "Error creating the user")
}

func Test_CreateUser_Error_ErrorAddingToken(t *testing.T) {
	responsableStore.FindUsersResponses = []FindUsersResponse{{[]*User{}, nil}}
	responsableStore.UpsertUserResponses = []error{nil}
	responsableStore.AddTokenResponses = []error{errors.New("ERROR")}
	defer expectResponsablesEmpty(t)

	body := "{\"username\": \"a@z.co\", \"emails\": [\"a@z.co\"], \"password\": \"12345678\"}"
	response := performRequestBody(t, "POST", "/user", body)
	expectErrorResponse(t, response, 500, "Error generating the token")
}

func Test_CreateUser_Success(t *testing.T) {
	responsableStore.FindUsersResponses = []FindUsersResponse{{[]*User{}, nil}}
	responsableStore.UpsertUserResponses = []error{nil}
	responsableGatekeeper.SetPermissionsResponses = []PermissionsResponse{{clients.Permissions{}, nil}}
	responsableStore.AddTokenResponses = []error{nil}
	defer expectResponsablesEmpty(t)

	body := "{\"username\": \"a@z.co\", \"emails\": [\"a@z.co\"], \"password\": \"12345678\", \"roles\": [\"clinic\"]}"
	response := performRequestBody(t, "POST", "/user", body)
	successResponse := expectSuccessResponseWithJSONMap(t, response, 201)
	expectElementMatch(t, successResponse, "userid", `\A[0-9a-f]{10}\z`, true)
	expectEqualsMap(t, successResponse, map[string]interface{}{"emailVerified": false, "emails": []interface{}{"a@z.co"}, "username": "a@z.co", "roles": []interface{}{"clinic"}})
	if response.Header().Get(TP_SESSION_TOKEN) == "" {
		t.Fatalf("Missing expected %s header", TP_SESSION_TOKEN)
	}
}

////////////////////////////////////////////////////////////////////////////////

func Test_CreateCustodialUser_Error_MissingSessionToken(t *testing.T) {
	body := "{\"username\": \"a@z.co\", \"emails\": [\"a@z.co\"]}"
	response := performRequestBody(t, "POST", "/user/abcdef1234/user", body)
	expectErrorResponse(t, response, 401, "Not authorized for requested operation")
}

func Test_CreateCustodialUser_Error_TokenNotFound(t *testing.T) {
	sessionToken := createSessionToken(t, "abcdef1234", false, tokenDuration)
	responsableStore.FindTokenByIDResponses = []FindTokenByIDResponse{{nil, nil}}
	defer expectResponsablesEmpty(t)

	body := "{\"username\": \"a@z.co\", \"emails\": [\"a@z.co\"]}"
	headers := http.Header{}
	headers.Add(TP_SESSION_TOKEN, sessionToken.ID)
	response := performRequestBodyHeaders(t, "POST", "/user/1234567890/user", body, headers)
	expectErrorResponse(t, response, 401, "Not authorized for requested operation")
}

func Test_CreateCustodialUser_Error_MismatchUserIds(t *testing.T) {
	sessionToken := createSessionToken(t, "abcdef1234", false, tokenDuration)
	responsableStore.FindTokenByIDResponses = []FindTokenByIDResponse{{sessionToken, nil}}
	defer expectResponsablesEmpty(t)

	body := "{\"username\": \"a@z.co\", \"emails\": [\"a@z.co\"]}"
	headers := http.Header{}
	headers.Add(TP_SESSION_TOKEN, sessionToken.ID)
	response := performRequestBodyHeaders(t, "POST", "/user/1234567890/user", body, headers)
	expectErrorResponse(t, response, 401, "Not authorized for requested operation")
}

func Test_CreateCustodialUser_Error_MissingDetails(t *testing.T) {
	sessionToken := createSessionToken(t, "abcdef1234", false, tokenDuration)
	responsableStore.FindTokenByIDResponses = []FindTokenByIDResponse{{sessionToken, nil}}
	defer expectResponsablesEmpty(t)

	body := ""
	headers := http.Header{}
	headers.Add(TP_SESSION_TOKEN, sessionToken.ID)
	response := performRequestBodyHeaders(t, "POST", "/user/abcdef1234/user", body, headers)
	expectErrorResponse(t, response, 400, "Invalid user details were given")
}

func Test_CreateCustodialUser_Error_InvalidDetails(t *testing.T) {
	sessionToken := createSessionToken(t, "abcdef1234", false, tokenDuration)
	responsableStore.FindTokenByIDResponses = []FindTokenByIDResponse{{sessionToken, nil}}
	defer expectResponsablesEmpty(t)

	body := "{\"username\": \"a\", \"emails\": [\"a\"]}"
	headers := http.Header{}
	headers.Add(TP_SESSION_TOKEN, sessionToken.ID)
	response := performRequestBodyHeaders(t, "POST", "/user/abcdef1234/user", body, headers)
	expectErrorResponse(t, response, 400, "Invalid user details were given")
}

func Test_CreateCustodialUser_Error_FindUsersError(t *testing.T) {
	sessionToken := createSessionToken(t, "abcdef1234", false, tokenDuration)
	responsableStore.FindTokenByIDResponses = []FindTokenByIDResponse{{sessionToken, nil}}
	responsableStore.FindUsersResponses = []FindUsersResponse{{[]*User{}, errors.New("ERROR")}}
	defer expectResponsablesEmpty(t)

	body := "{\"username\": \"a@z.co\", \"emails\": [\"a@z.co\"]}"
	headers := http.Header{}
	headers.Add(TP_SESSION_TOKEN, sessionToken.ID)
	response := performRequestBodyHeaders(t, "POST", "/user/abcdef1234/user", body, headers)
	expectErrorResponse(t, response, 500, "Error creating the user")
}

func Test_CreateCustodialUser_Error_FindUsersDuplicate(t *testing.T) {
	sessionToken := createSessionToken(t, "abcdef1234", false, tokenDuration)
	responsableStore.FindTokenByIDResponses = []FindTokenByIDResponse{{sessionToken, nil}}
	responsableStore.FindUsersResponses = []FindUsersResponse{{[]*User{&User{}}, nil}}
	defer expectResponsablesEmpty(t)

	body := "{\"username\": \"a@z.co\", \"emails\": [\"a@z.co\"]}"
	headers := http.Header{}
	headers.Add(TP_SESSION_TOKEN, sessionToken.ID)
	response := performRequestBodyHeaders(t, "POST", "/user/abcdef1234/user", body, headers)
	expectErrorResponse(t, response, 409, "User already exists")
}

func Test_CreateCustodialUser_Error_UpsertUserError(t *testing.T) {
	sessionToken := createSessionToken(t, "abcdef1234", false, tokenDuration)
	responsableStore.FindTokenByIDResponses = []FindTokenByIDResponse{{sessionToken, nil}}
	responsableStore.FindUsersResponses = []FindUsersResponse{{[]*User{}, nil}}
	responsableStore.UpsertUserResponses = []error{errors.New("ERROR")}
	defer expectResponsablesEmpty(t)

	body := "{\"username\": \"a@z.co\", \"emails\": [\"a@z.co\"]}"
	headers := http.Header{}
	headers.Add(TP_SESSION_TOKEN, sessionToken.ID)
	response := performRequestBodyHeaders(t, "POST", "/user/abcdef1234/user", body, headers)
	expectErrorResponse(t, response, 500, "Error creating the user")
}

func Test_CreateCustodialUser_Error_SetPermissionsError(t *testing.T) {
	sessionToken := createSessionToken(t, "abcdef1234", false, tokenDuration)
	responsableStore.FindTokenByIDResponses = []FindTokenByIDResponse{{sessionToken, nil}}
	responsableStore.FindUsersResponses = []FindUsersResponse{{[]*User{}, nil}}
	responsableStore.UpsertUserResponses = []error{nil}
	responsableGatekeeper.SetPermissionsResponses = []PermissionsResponse{{clients.Permissions{}, errors.New("ERROR")}}
	defer expectResponsablesEmpty(t)

	body := "{\"username\": \"a@z.co\", \"emails\": [\"a@z.co\"]}"
	headers := http.Header{}
	headers.Add(TP_SESSION_TOKEN, sessionToken.ID)
	response := performRequestBodyHeaders(t, "POST", "/user/abcdef1234/user", body, headers)
	expectErrorResponse(t, response, 500, "Error creating the user")
}

func Test_CreateCustodialUser_Success_Anonymous(t *testing.T) {
	sessionToken := createSessionToken(t, "abcdef1234", false, tokenDuration)
	responsableStore.FindTokenByIDResponses = []FindTokenByIDResponse{{sessionToken, nil}}
	responsableStore.FindUsersResponses = []FindUsersResponse{{[]*User{}, nil}}
	responsableStore.UpsertUserResponses = []error{nil}
	responsableGatekeeper.SetPermissionsResponses = []PermissionsResponse{{clients.Permissions{}, nil}}
	defer expectResponsablesEmpty(t)

	body := "{}"
	headers := http.Header{}
	headers.Add(TP_SESSION_TOKEN, sessionToken.ID)
	response := performRequestBodyHeaders(t, "POST", "/user/abcdef1234/user", body, headers)
	successResponse := expectSuccessResponseWithJSONMap(t, response, 201)
	expectElementMatch(t, successResponse, "userid", `\A[0-9a-f]{10}\z`, true)
	expectEqualsMap(t, successResponse, map[string]interface{}{})
}

func Test_CreateCustodialUser_Success_Anonymous_Server(t *testing.T) {
	sessionToken := createSessionToken(t, "abcdef1234", true, tokenDuration)
	responsableStore.FindTokenByIDResponses = []FindTokenByIDResponse{{sessionToken, nil}}
	responsableStore.FindUsersResponses = []FindUsersResponse{{[]*User{}, nil}}
	responsableStore.UpsertUserResponses = []error{nil}
	responsableGatekeeper.SetPermissionsResponses = []PermissionsResponse{{clients.Permissions{}, nil}}
	defer expectResponsablesEmpty(t)

	body := "{}"
	headers := http.Header{}
	headers.Add(TP_SESSION_TOKEN, sessionToken.ID)
	response := performRequestBodyHeaders(t, "POST", "/user/0000000000/user", body, headers)
	successResponse := expectSuccessResponseWithJSONMap(t, response, 201)
	expectElementMatch(t, successResponse, "userid", `\A[0-9a-f]{10}\z`, true)
	expectEqualsMap(t, successResponse, map[string]interface{}{"passwordExists": false})
}

func Test_CreateCustodialUser_Success_Known(t *testing.T) {
	sessionToken := createSessionToken(t, "abcdef1234", false, tokenDuration)
	responsableStore.FindTokenByIDResponses = []FindTokenByIDResponse{{sessionToken, nil}}
	responsableStore.FindUsersResponses = []FindUsersResponse{{[]*User{}, nil}}
	responsableStore.UpsertUserResponses = []error{nil}
	responsableGatekeeper.SetPermissionsResponses = []PermissionsResponse{{clients.Permissions{}, nil}}
	defer expectResponsablesEmpty(t)

	body := "{\"username\": \"a@z.co\", \"emails\": [\"a@z.co\"]}"
	headers := http.Header{}
	headers.Add(TP_SESSION_TOKEN, sessionToken.ID)
	response := performRequestBodyHeaders(t, "POST", "/user/abcdef1234/user", body, headers)
	successResponse := expectSuccessResponseWithJSONMap(t, response, 201)
	expectElementMatch(t, successResponse, "userid", `\A[0-9a-f]{10}\z`, true)
	expectEqualsMap(t, successResponse, map[string]interface{}{"emailVerified": false, "emails": []interface{}{"a@z.co"}, "username": "a@z.co"})
}

////////////////////////////////////////////////////////////////////////////////

func Test_UpdateUser_Error_MissingSessionToken(t *testing.T) {
	body := "{\"updates\": {\"username\": \"a@z.co\", \"emails\": [\"a@z.co\"], \"emailVerified\": true, \"password\": \"newpassword\", \"termsAccepted\": \"2016-01-01T01:23:45-08:00\"}}"
	response := performRequestBody(t, "PUT", "/user/1111111111", body)
	expectErrorResponse(t, response, 401, "Not authorized for requested operation")
}

func Test_UpdateUser_Error_MissingDetails(t *testing.T) {
	sessionToken := createSessionToken(t, "0000000000", false, tokenDuration)
	responsableStore.FindTokenByIDResponses = []FindTokenByIDResponse{{sessionToken, nil}}
	defer expectResponsablesEmpty(t)

	body := ""
	headers := http.Header{}
	headers.Add(TP_SESSION_TOKEN, sessionToken.ID)
	response := performRequestBodyHeaders(t, "PUT", "/user/1111111111", body, headers)
	expectErrorResponse(t, response, 400, "Invalid user details were given")
}

func Test_UpdateUser_Error_InvalidDetails(t *testing.T) {
	sessionToken := createSessionToken(t, "0000000000", false, tokenDuration)
	responsableStore.FindTokenByIDResponses = []FindTokenByIDResponse{{sessionToken, nil}}
	defer expectResponsablesEmpty(t)

	body := "{\"updates\": {\"username\": \"a\", \"emails\": [\"a\"]}}"
	headers := http.Header{}
	headers.Add(TP_SESSION_TOKEN, sessionToken.ID)
	response := performRequestBodyHeaders(t, "PUT", "/user/1111111111", body, headers)
	expectErrorResponse(t, response, 400, "Invalid user details were given")
}

func Test_UpdateUser_Error_FindUsersError(t *testing.T) {
	sessionToken := createSessionToken(t, "0000000000", false, tokenDuration)
	responsableStore.FindTokenByIDResponses = []FindTokenByIDResponse{{sessionToken, nil}}
	responsableStore.FindUserResponses = []FindUserResponse{{nil, errors.New("ERROR")}}
	defer expectResponsablesEmpty(t)

	body := "{\"updates\": {\"username\": \"a@z.co\", \"emails\": [\"a@z.co\"], \"emailVerified\": true, \"password\": \"newpassword\", \"termsAccepted\": \"2016-01-01T01:23:45-08:00\"}}"
	headers := http.Header{}
	headers.Add(TP_SESSION_TOKEN, sessionToken.ID)
	response := performRequestBodyHeaders(t, "PUT", "/user/1111111111", body, headers)
	expectErrorResponse(t, response, 500, "Error finding user")
}

func Test_UpdateUser_Error_FindUsersMissing(t *testing.T) {
	sessionToken := createSessionToken(t, "0000000000", false, tokenDuration)
	responsableStore.FindTokenByIDResponses = []FindTokenByIDResponse{{sessionToken, nil}}
	responsableStore.FindUserResponses = []FindUserResponse{{nil, nil}}
	defer expectResponsablesEmpty(t)

	body := "{\"updates\": {\"username\": \"a@z.co\", \"emails\": [\"a@z.co\"], \"emailVerified\": true, \"password\": \"newpassword\", \"termsAccepted\": \"2016-01-01T01:23:45-08:00\"}}"
	headers := http.Header{}
	headers.Add(TP_SESSION_TOKEN, sessionToken.ID)
	response := performRequestBodyHeaders(t, "PUT", "/user/1111111111", body, headers)
	expectErrorResponse(t, response, 401, "Not authorized for requested operation")
}

func Test_UpdateUser_Error_PermissionsError(t *testing.T) {
	sessionToken := createSessionToken(t, "0000000000", false, tokenDuration)
	responsableStore.FindTokenByIDResponses = []FindTokenByIDResponse{{sessionToken, nil}}
	responsableStore.FindUserResponses = []FindUserResponse{{&User{Id: "1111111111"}, nil}}
	responsableGatekeeper.UserInGroupResponses = []PermissionsResponse{{clients.Permissions{}, errors.New("ERROR")}}
	defer expectResponsablesEmpty(t)

	body := "{\"updates\": {\"username\": \"a@z.co\", \"emails\": [\"a@z.co\"], \"emailVerified\": true, \"password\": \"newpassword\", \"termsAccepted\": \"2016-01-01T01:23:45-08:00\"}}"
	headers := http.Header{}
	headers.Add(TP_SESSION_TOKEN, sessionToken.ID)
	response := performRequestBodyHeaders(t, "PUT", "/user/1111111111", body, headers)
	expectErrorResponse(t, response, 500, "Error finding user")
}

func Test_UpdateUser_Error_NoPermissions(t *testing.T) {
	sessionToken := createSessionToken(t, "0000000000", false, tokenDuration)
	responsableStore.FindTokenByIDResponses = []FindTokenByIDResponse{{sessionToken, nil}}
	responsableStore.FindUserResponses = []FindUserResponse{{&User{Id: "1111111111"}, nil}}
	responsableGatekeeper.UserInGroupResponses = []PermissionsResponse{{clients.Permissions{}, nil}}
	defer expectResponsablesEmpty(t)

	body := "{\"updates\": {\"username\": \"a@z.co\", \"emails\": [\"a@z.co\"], \"emailVerified\": true, \"password\": \"newpassword\", \"termsAccepted\": \"2016-01-01T01:23:45-08:00\"}}"
	headers := http.Header{}
	headers.Add(TP_SESSION_TOKEN, sessionToken.ID)
	response := performRequestBodyHeaders(t, "PUT", "/user/1111111111", body, headers)
	expectErrorResponse(t, response, 401, "Not authorized for requested operation")
}

func Test_UpdateUser_Error_UnauthorizedRoles_User(t *testing.T) {
	sessionToken := createSessionToken(t, "1111111111", false, tokenDuration)
	responsableStore.FindTokenByIDResponses = []FindTokenByIDResponse{{sessionToken, nil}}
	responsableStore.FindUserResponses = []FindUserResponse{{&User{Id: "1111111111"}, nil}}
	defer expectResponsablesEmpty(t)

	body := "{\"updates\": {\"username\": \"a@z.co\", \"emails\": [\"a@z.co\"], \"roles\": [\"clinic\"]}}"
	headers := http.Header{}
	headers.Add(TP_SESSION_TOKEN, sessionToken.ID)
	response := performRequestBodyHeaders(t, "PUT", "/user/1111111111", body, headers)
	expectErrorResponse(t, response, 401, "Not authorized for requested operation")
}

func Test_UpdateUser_Error_UnauthorizedRoles_Custodian(t *testing.T) {
	sessionToken := createSessionToken(t, "0000000000", false, tokenDuration)
	responsableStore.FindTokenByIDResponses = []FindTokenByIDResponse{{sessionToken, nil}}
	responsableStore.FindUserResponses = []FindUserResponse{{&User{Id: "1111111111"}, nil}}
	responsableGatekeeper.UserInGroupResponses = []PermissionsResponse{{clients.Permissions{"custodian": clients.Allowed}, nil}}
	defer expectResponsablesEmpty(t)

	body := "{\"updates\": {\"username\": \"a@z.co\", \"emails\": [\"a@z.co\"], \"roles\": [\"clinic\"]}}"
	headers := http.Header{}
	headers.Add(TP_SESSION_TOKEN, sessionToken.ID)
	response := performRequestBodyHeaders(t, "PUT", "/user/1111111111", body, headers)
	expectErrorResponse(t, response, 401, "Not authorized for requested operation")
}

func Test_UpdateUser_Error_UnauthorizedEmailVerified_User(t *testing.T) {
	sessionToken := createSessionToken(t, "1111111111", false, tokenDuration)
	responsableStore.FindTokenByIDResponses = []FindTokenByIDResponse{{sessionToken, nil}}
	responsableStore.FindUserResponses = []FindUserResponse{{&User{Id: "1111111111"}, nil}}
	defer expectResponsablesEmpty(t)

	body := "{\"updates\": {\"username\": \"a@z.co\", \"emails\": [\"a@z.co\"], \"emailVerified\": true}}"
	headers := http.Header{}
	headers.Add(TP_SESSION_TOKEN, sessionToken.ID)
	response := performRequestBodyHeaders(t, "PUT", "/user/1111111111", body, headers)
	expectErrorResponse(t, response, 401, "Not authorized for requested operation")
}

func Test_UpdateUser_Error_UnauthorizedEmailVerified_Custodian(t *testing.T) {
	sessionToken := createSessionToken(t, "0000000000", false, tokenDuration)
	responsableStore.FindTokenByIDResponses = []FindTokenByIDResponse{{sessionToken, nil}}
	responsableStore.FindUserResponses = []FindUserResponse{{&User{Id: "1111111111"}, nil}}
	responsableGatekeeper.UserInGroupResponses = []PermissionsResponse{{clients.Permissions{"custodian": clients.Allowed}, nil}}
	defer expectResponsablesEmpty(t)

	body := "{\"updates\": {\"username\": \"a@z.co\", \"emails\": [\"a@z.co\"], \"emailVerified\": true}}"
	headers := http.Header{}
	headers.Add(TP_SESSION_TOKEN, sessionToken.ID)
	response := performRequestBodyHeaders(t, "PUT", "/user/1111111111", body, headers)
	expectErrorResponse(t, response, 401, "Not authorized for requested operation")
}

func Test_UpdateUser_Error_UnauthorizedPassword_Custodian(t *testing.T) {
	sessionToken := createSessionToken(t, "0000000000", false, tokenDuration)
	responsableStore.FindTokenByIDResponses = []FindTokenByIDResponse{{sessionToken, nil}}
	responsableStore.FindUserResponses = []FindUserResponse{{&User{Id: "1111111111"}, nil}}
	responsableGatekeeper.UserInGroupResponses = []PermissionsResponse{{clients.Permissions{"custodian": clients.Allowed}, nil}}
	defer expectResponsablesEmpty(t)

	body := "{\"updates\": {\"username\": \"a@z.co\", \"emails\": [\"a@z.co\"], \"password\": \"12345678\"}}"
	headers := http.Header{}
	headers.Add(TP_SESSION_TOKEN, sessionToken.ID)
	response := performRequestBodyHeaders(t, "PUT", "/user/1111111111", body, headers)
	expectErrorResponse(t, response, 401, "Not authorized for requested operation")
}

func Test_UpdateUser_Error_UnauthorizedTermsAccepted_Custodian(t *testing.T) {
	sessionToken := createSessionToken(t, "0000000000", false, tokenDuration)
	responsableStore.FindTokenByIDResponses = []FindTokenByIDResponse{{sessionToken, nil}}
	responsableStore.FindUserResponses = []FindUserResponse{{&User{Id: "1111111111"}, nil}}
	responsableGatekeeper.UserInGroupResponses = []PermissionsResponse{{clients.Permissions{"custodian": clients.Allowed}, nil}}
	defer expectResponsablesEmpty(t)

	body := "{\"updates\": {\"username\": \"a@z.co\", \"emails\": [\"a@z.co\"], \"termsAccepted\": \"2016-01-01T01:23:45-08:00\"}}"
	headers := http.Header{}
	headers.Add(TP_SESSION_TOKEN, sessionToken.ID)
	response := performRequestBodyHeaders(t, "PUT", "/user/1111111111", body, headers)
	expectErrorResponse(t, response, 401, "Not authorized for requested operation")
}

func Test_UpdateUser_Error_FindUserDuplicateError(t *testing.T) {
	sessionToken := createSessionToken(t, "0000000000", false, tokenDuration)
	responsableStore.FindTokenByIDResponses = []FindTokenByIDResponse{{sessionToken, nil}}
	responsableStore.FindUserResponses = []FindUserResponse{{&User{Id: "1111111111"}, nil}}
	responsableGatekeeper.UserInGroupResponses = []PermissionsResponse{{clients.Permissions{"custodian": clients.Allowed}, nil}}
	responsableStore.FindUsersResponses = []FindUsersResponse{{[]*User{}, errors.New("ERROR")}}
	defer expectResponsablesEmpty(t)

	body := "{\"updates\": {\"username\": \"a@z.co\", \"emails\": [\"a@z.co\"]}}"
	headers := http.Header{}
	headers.Add(TP_SESSION_TOKEN, sessionToken.ID)
	response := performRequestBodyHeaders(t, "PUT", "/user/1111111111", body, headers)
	expectErrorResponse(t, response, 500, "Error finding user")
}

func Test_UpdateUser_Error_FindUserDuplicateFound(t *testing.T) {
	sessionToken := createSessionToken(t, "0000000000", false, tokenDuration)
	responsableStore.FindTokenByIDResponses = []FindTokenByIDResponse{{sessionToken, nil}}
	responsableStore.FindUserResponses = []FindUserResponse{{&User{Id: "1111111111"}, nil}}
	responsableGatekeeper.UserInGroupResponses = []PermissionsResponse{{clients.Permissions{"custodian": clients.Allowed}, nil}}
	responsableStore.FindUsersResponses = []FindUsersResponse{{[]*User{&User{Id: "1234567890"}}, nil}}
	defer expectResponsablesEmpty(t)

	body := "{\"updates\": {\"username\": \"a@z.co\", \"emails\": [\"a@z.co\"]}}"
	headers := http.Header{}
	headers.Add(TP_SESSION_TOKEN, sessionToken.ID)
	response := performRequestBodyHeaders(t, "PUT", "/user/1111111111", body, headers)
	expectErrorResponse(t, response, 409, "User already exists")
}

func Test_UpdateUser_Error_UpsertUserError(t *testing.T) {
	sessionToken := createSessionToken(t, "0000000000", false, tokenDuration)
	responsableStore.FindTokenByIDResponses = []FindTokenByIDResponse{{sessionToken, nil}}
	responsableStore.FindUserResponses = []FindUserResponse{{&User{Id: "1111111111"}, nil}}
	responsableGatekeeper.UserInGroupResponses = []PermissionsResponse{{clients.Permissions{"custodian": clients.Allowed}, nil}}
	responsableStore.FindUsersResponses = []FindUsersResponse{{[]*User{}, nil}}
	responsableStore.UpsertUserResponses = []error{errors.New("ERROR")}
	defer expectResponsablesEmpty(t)

	body := "{\"updates\": {\"username\": \"a@z.co\", \"emails\": [\"a@z.co\"]}}"
	headers := http.Header{}
	headers.Add(TP_SESSION_TOKEN, sessionToken.ID)
	response := performRequestBodyHeaders(t, "PUT", "/user/1111111111", body, headers)
	expectErrorResponse(t, response, 500, "Error updating user")
}

func Test_UpdateUser_Error_RemoveCustodians_UsersInGroupError(t *testing.T) {
	sessionToken := createSessionToken(t, "1111111111", false, tokenDuration)
	responsableStore.FindTokenByIDResponses = []FindTokenByIDResponse{{sessionToken, nil}}
	responsableStore.FindUserResponses = []FindUserResponse{{&User{Id: "1111111111"}, nil}}
	responsableStore.FindUsersResponses = []FindUsersResponse{{[]*User{}, nil}}
	responsableStore.UpsertUserResponses = []error{nil}
	responsableGatekeeper.UsersInGroupResponses = []UsersPermissionsResponse{{clients.UsersPermissions{}, errors.New("ERROR")}}
	defer expectResponsablesEmpty(t)

	body := "{\"updates\": {\"username\": \"a@z.co\", \"emails\": [\"a@z.co\"], \"password\": \"12345678\"}}"
	headers := http.Header{}
	headers.Add(TP_SESSION_TOKEN, sessionToken.ID)
	response := performRequestBodyHeaders(t, "PUT", "/user/1111111111", body, headers)
	expectErrorResponse(t, response, 500, "Error updating user")
}

func Test_UpdateUser_Error_RemoveCustodians_SetPermissionsError(t *testing.T) {
	sessionToken := createSessionToken(t, "1111111111", false, tokenDuration)
	responsableStore.FindTokenByIDResponses = []FindTokenByIDResponse{{sessionToken, nil}}
	responsableStore.FindUserResponses = []FindUserResponse{{&User{Id: "1111111111"}, nil}}
	responsableStore.FindUsersResponses = []FindUsersResponse{{[]*User{}, nil}}
	responsableStore.UpsertUserResponses = []error{nil}
	responsableGatekeeper.UsersInGroupResponses = []UsersPermissionsResponse{{clients.UsersPermissions{"0000000000": {"custodian": clients.Allowed}}, nil}}
	responsableGatekeeper.SetPermissionsResponses = []PermissionsResponse{{clients.Permissions{}, errors.New("ERROR")}}
	defer expectResponsablesEmpty(t)

	body := "{\"updates\": {\"username\": \"a@z.co\", \"emails\": [\"a@z.co\"], \"password\": \"12345678\"}}"
	headers := http.Header{}
	headers.Add(TP_SESSION_TOKEN, sessionToken.ID)
	response := performRequestBodyHeaders(t, "PUT", "/user/1111111111", body, headers)
	expectErrorResponse(t, response, 500, "Error updating user")
}

func Test_UpdateUser_Success_Custodian(t *testing.T) {
	sessionToken := createSessionToken(t, "0000000000", false, tokenDuration)
	responsableStore.FindTokenByIDResponses = []FindTokenByIDResponse{{sessionToken, nil}}
	responsableStore.FindUserResponses = []FindUserResponse{{&User{Id: "1111111111"}, nil}}
	responsableGatekeeper.UserInGroupResponses = []PermissionsResponse{{clients.Permissions{"custodian": clients.Allowed}, nil}}
	responsableStore.FindUsersResponses = []FindUsersResponse{{[]*User{}, nil}}
	responsableStore.UpsertUserResponses = []error{nil}
	defer expectResponsablesEmpty(t)

	body := "{\"updates\": {\"username\": \"a@z.co\", \"emails\": [\"a@z.co\"]}}"
	headers := http.Header{}
	headers.Add(TP_SESSION_TOKEN, sessionToken.ID)
	response := performRequestBodyHeaders(t, "PUT", "/user/1111111111", body, headers)
	successResponse := expectSuccessResponseWithJSONMap(t, response, 200)
	expectElementMatch(t, successResponse, "userid", `\A[0-9a-f]{10}\z`, true)
	expectEqualsMap(t, successResponse, map[string]interface{}{"emailVerified": false, "emails": []interface{}{"a@z.co"}, "username": "a@z.co"})
}

func Test_UpdateUser_Success_UserFromUrl(t *testing.T) {
	sessionToken := createSessionToken(t, "1111111111", false, tokenDuration)
	responsableStore.FindTokenByIDResponses = []FindTokenByIDResponse{{sessionToken, nil}}
	responsableStore.FindUserResponses = []FindUserResponse{{&User{Id: "1111111111"}, nil}}
	responsableStore.FindUsersResponses = []FindUsersResponse{{[]*User{}, nil}}
	responsableStore.UpsertUserResponses = []error{nil}
	responsableGatekeeper.UsersInGroupResponses = []UsersPermissionsResponse{{clients.UsersPermissions{"0000000000": {"custodian": clients.Allowed}}, nil}}
	responsableGatekeeper.SetPermissionsResponses = []PermissionsResponse{{clients.Permissions{}, nil}}
	defer expectResponsablesEmpty(t)

	body := "{\"updates\": {\"username\": \"a@z.co\", \"emails\": [\"a@z.co\"], \"password\": \"newpassword\", \"termsAccepted\": \"2016-01-01T01:23:45-08:00\"}}"
	headers := http.Header{}
	headers.Add(TP_SESSION_TOKEN, sessionToken.ID)
	response := performRequestBodyHeaders(t, "PUT", "/user/1111111111", body, headers)
	successResponse := expectSuccessResponseWithJSONMap(t, response, 200)
	expectElementMatch(t, successResponse, "userid", `\A[0-9a-f]{10}\z`, true)
	expectEqualsMap(t, successResponse, map[string]interface{}{"emailVerified": false, "emails": []interface{}{"a@z.co"}, "username": "a@z.co", "termsAccepted": "2016-01-01T01:23:45-08:00"})
}

func Test_UpdateUser_Success_UserFromToken(t *testing.T) {
	sessionToken := createSessionToken(t, "1111111111", false, tokenDuration)
	responsableStore.FindTokenByIDResponses = []FindTokenByIDResponse{{sessionToken, nil}}
	responsableStore.FindUserResponses = []FindUserResponse{{&User{Id: "1111111111"}, nil}}
	responsableStore.FindUsersResponses = []FindUsersResponse{{[]*User{}, nil}}
	responsableStore.UpsertUserResponses = []error{nil}
	responsableGatekeeper.UsersInGroupResponses = []UsersPermissionsResponse{{clients.UsersPermissions{"0000000000": {"custodian": clients.Allowed}}, nil}}
	responsableGatekeeper.SetPermissionsResponses = []PermissionsResponse{{clients.Permissions{}, nil}}
	defer expectResponsablesEmpty(t)

	body := "{\"updates\": {\"username\": \"a@z.co\", \"emails\": [\"a@z.co\"], \"password\": \"newpassword\", \"termsAccepted\": \"2016-01-01T01:23:45-08:00\"}}"
	headers := http.Header{}
	headers.Add(TP_SESSION_TOKEN, sessionToken.ID)
	response := performRequestBodyHeaders(t, "PUT", "/user", body, headers)
	successResponse := expectSuccessResponseWithJSONMap(t, response, 200)
	expectElementMatch(t, successResponse, "userid", `\A[0-9a-f]{10}\z`, true)
	expectEqualsMap(t, successResponse, map[string]interface{}{"emailVerified": false, "emails": []interface{}{"a@z.co"}, "username": "a@z.co", "termsAccepted": "2016-01-01T01:23:45-08:00"})
}

func Test_UpdateUser_Success_Server_WithoutPassword(t *testing.T) {
	sessionToken := createSessionToken(t, "0000000000", true, tokenDuration)
	responsableStore.FindTokenByIDResponses = []FindTokenByIDResponse{{sessionToken, nil}}
	responsableStore.FindUserResponses = []FindUserResponse{{&User{Id: "1111111111"}, nil}}
	responsableStore.FindUsersResponses = []FindUsersResponse{{[]*User{}, nil}}
	responsableStore.UpsertUserResponses = []error{nil}
	defer expectResponsablesEmpty(t)

	body := "{\"updates\": {\"username\": \"a@z.co\", \"emails\": [\"a@z.co\"], \"roles\": [\"clinic\"], \"emailVerified\": true, \"termsAccepted\": \"2016-01-01T01:23:45-08:00\"}}"
	headers := http.Header{}
	headers.Add(TP_SESSION_TOKEN, sessionToken.ID)
	response := performRequestBodyHeaders(t, "PUT", "/user/1111111111", body, headers)
	successResponse := expectSuccessResponseWithJSONMap(t, response, 200)
	expectElementMatch(t, successResponse, "userid", `\A[0-9a-f]{10}\z`, true)
	expectEqualsMap(t, successResponse, map[string]interface{}{"emailVerified": true, "emails": []interface{}{"a@z.co"}, "username": "a@z.co", "roles": []interface{}{"clinic"}, "termsAccepted": "2016-01-01T01:23:45-08:00", "passwordExists": false})
}

func Test_UpdateUser_Success_Server_WithPassword(t *testing.T) {
	sessionToken := createSessionToken(t, "0000000000", true, tokenDuration)
	responsableStore.FindTokenByIDResponses = []FindTokenByIDResponse{{sessionToken, nil}}
	responsableStore.FindUserResponses = []FindUserResponse{{&User{Id: "1111111111"}, nil}}
	responsableStore.FindUsersResponses = []FindUsersResponse{{[]*User{}, nil}}
	responsableStore.UpsertUserResponses = []error{nil}
	responsableGatekeeper.UsersInGroupResponses = []UsersPermissionsResponse{{clients.UsersPermissions{"0000000000": {"custodian": clients.Allowed}}, nil}}
	responsableGatekeeper.SetPermissionsResponses = []PermissionsResponse{{clients.Permissions{}, nil}}
	defer expectResponsablesEmpty(t)

	body := "{\"updates\": {\"username\": \"a@z.co\", \"emails\": [\"a@z.co\"], \"password\": \"newpassword\", \"roles\": [\"clinic\"], \"emailVerified\": true, \"termsAccepted\": \"2016-01-01T01:23:45-08:00\"}}"
	headers := http.Header{}
	headers.Add(TP_SESSION_TOKEN, sessionToken.ID)
	response := performRequestBodyHeaders(t, "PUT", "/user/1111111111", body, headers)
	successResponse := expectSuccessResponseWithJSONMap(t, response, 200)
	expectElementMatch(t, successResponse, "userid", `\A[0-9a-f]{10}\z`, true)
	expectEqualsMap(t, successResponse, map[string]interface{}{"emailVerified": true, "emails": []interface{}{"a@z.co"}, "username": "a@z.co", "roles": []interface{}{"clinic"}, "termsAccepted": "2016-01-01T01:23:45-08:00", "passwordExists": true})
}

////////////////////////////////////////////////////////////////////////////////

func Test_GetUserInfo_Error_MissingSessionToken(t *testing.T) {
	response := performRequest(t, "GET", "/user/1111111111")
	expectErrorResponse(t, response, 401, "Not authorized for requested operation")
}

func Test_GetUserInfo_Error_FindUsersError(t *testing.T) {
	sessionToken := createSessionToken(t, "0000000000", false, tokenDuration)
	responsableStore.FindTokenByIDResponses = []FindTokenByIDResponse{{sessionToken, nil}}
	responsableStore.FindUsersResponses = []FindUsersResponse{{[]*User{}, errors.New("ERROR")}}
	defer expectResponsablesEmpty(t)

	headers := http.Header{}
	headers.Add(TP_SESSION_TOKEN, sessionToken.ID)
	response := performRequestHeaders(t, "GET", "/user/1111111111", headers)
	expectErrorResponse(t, response, 500, "Error finding user")
}

func Test_GetUserInfo_Error_FindUsersMissing(t *testing.T) {
	sessionToken := createSessionToken(t, "0000000000", false, tokenDuration)
	responsableStore.FindTokenByIDResponses = []FindTokenByIDResponse{{sessionToken, nil}}
	responsableStore.FindUsersResponses = []FindUsersResponse{{[]*User{}, nil}}
	defer expectResponsablesEmpty(t)

	headers := http.Header{}
	headers.Add(TP_SESSION_TOKEN, sessionToken.ID)
	response := performRequestHeaders(t, "GET", "/user/1111111111", headers)
	expectErrorResponse(t, response, 404, "User not found")
}

func Test_GetUserInfo_Error_FindUsersNil(t *testing.T) {
	sessionToken := createSessionToken(t, "0000000000", false, tokenDuration)
	responsableStore.FindTokenByIDResponses = []FindTokenByIDResponse{{sessionToken, nil}}
	responsableStore.FindUsersResponses = []FindUsersResponse{{[]*User{nil}, nil}}
	defer expectResponsablesEmpty(t)

	headers := http.Header{}
	headers.Add(TP_SESSION_TOKEN, sessionToken.ID)
	response := performRequestHeaders(t, "GET", "/user/1111111111", headers)
	expectErrorResponse(t, response, 500, "Error finding user")
}

func Test_GetUserInfo_Error_PermissionsError(t *testing.T) {
	sessionToken := createSessionToken(t, "0000000000", false, tokenDuration)
	responsableStore.FindTokenByIDResponses = []FindTokenByIDResponse{{sessionToken, nil}}
	responsableStore.FindUsersResponses = []FindUsersResponse{{[]*User{&User{Id: "1111111111"}}, nil}}
	responsableGatekeeper.UserInGroupResponses = []PermissionsResponse{{clients.Permissions{}, errors.New("ERROR")}}
	defer expectResponsablesEmpty(t)

	headers := http.Header{}
	headers.Add(TP_SESSION_TOKEN, sessionToken.ID)
	response := performRequestHeaders(t, "GET", "/user/1111111111", headers)
	expectErrorResponse(t, response, 500, "Error finding user")
}

func Test_GetUserInfo_Error_NoPermissions(t *testing.T) {
	sessionToken := createSessionToken(t, "0000000000", false, tokenDuration)
	responsableStore.FindTokenByIDResponses = []FindTokenByIDResponse{{sessionToken, nil}}
	responsableStore.FindUsersResponses = []FindUsersResponse{{[]*User{&User{Id: "1111111111"}}, nil}}
	responsableGatekeeper.UserInGroupResponses = []PermissionsResponse{{clients.Permissions{"a": clients.Allowed}, nil}}
	defer expectResponsablesEmpty(t)

	headers := http.Header{}
	headers.Add(TP_SESSION_TOKEN, sessionToken.ID)
	response := performRequestHeaders(t, "GET", "/user/1111111111", headers)
	expectErrorResponse(t, response, 401, "Not authorized for requested operation")
}

func Test_GetUserInfo_Success_User(t *testing.T) {
	sessionToken := createSessionToken(t, "1111111111", false, tokenDuration)
	responsableStore.FindTokenByIDResponses = []FindTokenByIDResponse{{sessionToken, nil}}
	responsableStore.FindUsersResponses = []FindUsersResponse{{[]*User{&User{Id: "1111111111", Username: "a@z.co", Emails: []string{"a@z.co"}, TermsAccepted: "2016-01-01T01:23:45-08:00", EmailVerified: true, PwHash: "xyz", Hash: "123"}}, nil}}
	defer expectResponsablesEmpty(t)

	headers := http.Header{}
	headers.Add(TP_SESSION_TOKEN, sessionToken.ID)
	response := performRequestHeaders(t, "GET", "/user/1111111111", headers)
	successResponse := expectSuccessResponseWithJSONMap(t, response, 200)
	expectElementMatch(t, successResponse, "userid", `\A[0-9a-f]{10}\z`, true)
	expectEqualsMap(t, successResponse, map[string]interface{}{"emailVerified": true, "emails": []interface{}{"a@z.co"}, "username": "a@z.co", "termsAccepted": "2016-01-01T01:23:45-08:00"})
}

func Test_GetUserInfo_Success_Custodian(t *testing.T) {
	sessionToken := createSessionToken(t, "0000000000", false, tokenDuration)
	responsableStore.FindTokenByIDResponses = []FindTokenByIDResponse{{sessionToken, nil}}
	responsableStore.FindUsersResponses = []FindUsersResponse{{[]*User{&User{Id: "1111111111", Username: "a@z.co", Emails: []string{"a@z.co"}, TermsAccepted: "2016-01-01T01:23:45-08:00", EmailVerified: true, PwHash: "xyz", Hash: "123"}}, nil}}
	responsableGatekeeper.UserInGroupResponses = []PermissionsResponse{{clients.Permissions{"custodian": clients.Allowed}, nil}}
	defer expectResponsablesEmpty(t)

	headers := http.Header{}
	headers.Add(TP_SESSION_TOKEN, sessionToken.ID)
	response := performRequestHeaders(t, "GET", "/user/1111111111", headers)
	successResponse := expectSuccessResponseWithJSONMap(t, response, 200)
	expectElementMatch(t, successResponse, "userid", `\A[0-9a-f]{10}\z`, true)
	expectEqualsMap(t, successResponse, map[string]interface{}{"emailVerified": true, "emails": []interface{}{"a@z.co"}, "username": "a@z.co", "termsAccepted": "2016-01-01T01:23:45-08:00"})
}

func Test_GetUserInfo_Success_Server(t *testing.T) {
	sessionToken := createSessionToken(t, "0000000000", true, tokenDuration)
	responsableStore.FindTokenByIDResponses = []FindTokenByIDResponse{{sessionToken, nil}}
	responsableStore.FindUsersResponses = []FindUsersResponse{{[]*User{&User{Id: "1111111111", Username: "a@z.co", Emails: []string{"a@z.co"}, TermsAccepted: "2016-01-01T01:23:45-08:00", EmailVerified: true, PwHash: "xyz", Hash: "123"}}, nil}}
	defer expectResponsablesEmpty(t)

	headers := http.Header{}
	headers.Add(TP_SESSION_TOKEN, sessionToken.ID)
	response := performRequestHeaders(t, "GET", "/user/1111111111", headers)
	successResponse := expectSuccessResponseWithJSONMap(t, response, 200)
	expectElementMatch(t, successResponse, "userid", `\A[0-9a-f]{10}\z`, true)
	expectEqualsMap(t, successResponse, map[string]interface{}{"emailVerified": true, "emails": []interface{}{"a@z.co"}, "username": "a@z.co", "termsAccepted": "2016-01-01T01:23:45-08:00", "passwordExists": true})
}

////////////////////////////////////////////////////////////////////////////////

func TestDeleteUser_StatusForbidden_WhenNoPw(t *testing.T) {
	request, _ := http.NewRequest("DELETE", "/", nil)
	request.Header.Set(TP_SESSION_TOKEN, userToken.ID)
	response := httptest.NewRecorder()

	shoreline.SetHandlers("", rtr)

	shoreline.DeleteUser(response, request, noParams)

	if response.Code != http.StatusForbidden {
		t.Fatalf("Non-expected status code%v:\n\tbody: %v", http.StatusForbidden, response.Code)
	}

	body, _ := ioutil.ReadAll(response.Body)

	if string(body) != `{"code":403,"reason":"Missing id and/or password"}` {
		t.Fatalf("Message given [%s] expected [%s] ", string(body), STATUS_MISSING_ID_PW)
	}
}

func TestDeleteUser_StatusForbidden_WhenEmptyPw(t *testing.T) {

	var jsonData = []byte(`{"password": ""}`)
	request, _ := http.NewRequest("DELETE", "/", bytes.NewBuffer(jsonData))
	request.Header.Set(TP_SESSION_TOKEN, userToken.ID)
	response := httptest.NewRecorder()

	shoreline.SetHandlers("", rtr)

	shoreline.DeleteUser(response, request, noParams)

	if response.Code != http.StatusForbidden {
		t.Fatalf("Non-expected status code%v:\n\tbody: %v", http.StatusForbidden, response.Code)
	}

	body, _ := ioutil.ReadAll(response.Body)

	if string(body) != `{"code":403,"reason":"Missing id and/or password"}` {
		t.Fatalf("Message given [%s] expected [%s] ", string(body), STATUS_MISSING_ID_PW)
	}
}

func TestDeleteUser_Failure(t *testing.T) {

	var jsonData = []byte(`{"password": "92ggh38"}`)
	req, _ := http.NewRequest("DELETE", "/", bytes.NewBuffer(jsonData))
	req.Header.Set(TP_SESSION_TOKEN, userToken.ID)
	resp := httptest.NewRecorder()

	shorelineFails.SetHandlers("", rtr)

	shorelineFails.DeleteUser(resp, req, noParams)

	if resp.Code != http.StatusUnauthorized {
		t.Fatalf("Expected [%v] and got [%v]", http.StatusUnauthorized, resp.Code)
	}
}

func TestDeleteUser_StatusAccepted(t *testing.T) {

	var jsonData = []byte(`{"password": "123youknoWm3"}`)
	request, _ := http.NewRequest("DELETE", "/", bytes.NewBuffer(jsonData))
	request.Header.Set(TP_SESSION_TOKEN, userToken.ID)
	response := httptest.NewRecorder()

	shoreline.SetHandlers("", rtr)

	shoreline.DeleteUser(response, request, map[string]string{"userid": user.Id})

	if response.Code != http.StatusAccepted {
		t.Fatalf("Non-expected status code%v:\n\tbody: %v", http.StatusAccepted, response.Code)
	}
}

func TestDeleteUser_StatusUnauthorized_WhenNoToken(t *testing.T) {
	request, _ := http.NewRequest("DELETE", "/", nil)
	response := httptest.NewRecorder()

	shoreline.SetHandlers("", rtr)

	shoreline.DeleteUser(response, request, noParams)

	if response.Code != http.StatusUnauthorized {
		t.Fatalf("Non-expected status code%v:\n\tbody: %v", http.StatusUnauthorized, response.Code)
	}
}

////////////////////////////////////////////////////////////////////////////////

func Test_Login_Error_MissingAuthorization(t *testing.T) {
	response := performRequest(t, "POST", "/login")
	expectErrorResponse(t, response, 400, "Missing id and/or password")
}

func Test_Login_Error_EmptyAuthorization(t *testing.T) {
	headers := http.Header{}
	headers.Add("Authorization", "")
	response := performRequestHeaders(t, "POST", "/login", headers)
	expectErrorResponse(t, response, 400, "Missing id and/or password")
}

func Test_Login_Error_InvalidAuthorization(t *testing.T) {
	authorization := createAuthorization(t, "", "")
	headers := http.Header{}
	headers.Add("Authorization", authorization)
	response := performRequestHeaders(t, "POST", "/login", headers)
	expectErrorResponse(t, response, 400, "Missing id and/or password")
}

func Test_Login_Error_FindUsersError(t *testing.T) {
	authorization := createAuthorization(t, "a@b.co", "password")
	responsableStore.FindUsersResponses = []FindUsersResponse{{[]*User{}, errors.New("ERROR")}}
	defer expectResponsablesEmpty(t)

	headers := http.Header{}
	headers.Add("Authorization", authorization)
	response := performRequestHeaders(t, "POST", "/login", headers)
	expectErrorResponse(t, response, 500, "Error finding user")
}

func Test_Login_Error_FindUsersMissing(t *testing.T) {
	authorization := createAuthorization(t, "a@b.co", "password")
	responsableStore.FindUsersResponses = []FindUsersResponse{{[]*User{}, nil}}
	defer expectResponsablesEmpty(t)

	headers := http.Header{}
	headers.Add("Authorization", authorization)
	response := performRequestHeaders(t, "POST", "/login", headers)
	expectErrorResponse(t, response, 401, "No user matched the given details")
}

func Test_Login_Error_FindUsersNil(t *testing.T) {
	authorization := createAuthorization(t, "a@b.co", "password")
	responsableStore.FindUsersResponses = []FindUsersResponse{{[]*User{nil}, nil}}
	defer expectResponsablesEmpty(t)

	headers := http.Header{}
	headers.Add("Authorization", authorization)
	response := performRequestHeaders(t, "POST", "/login", headers)
	expectErrorResponse(t, response, 401, "No user matched the given details")
}

func Test_Login_Error_NoPassword(t *testing.T) {
	authorization := createAuthorization(t, "a@b.co", "password")
	responsableStore.FindUsersResponses = []FindUsersResponse{{[]*User{&User{Id: "1111111111"}}, nil}}
	defer expectResponsablesEmpty(t)

	headers := http.Header{}
	headers.Add("Authorization", authorization)
	response := performRequestHeaders(t, "POST", "/login", headers)
	expectErrorResponse(t, response, 401, "No user matched the given details")
}

func Test_Login_Error_PasswordMismatch(t *testing.T) {
	authorization := createAuthorization(t, "a@b.co", "MISMATCH")
	responsableStore.FindUsersResponses = []FindUsersResponse{{[]*User{&User{Id: "1111111111", PwHash: "d1fef52139b0d120100726bcb43d5cc13d41e4b5"}}, nil}}
	defer expectResponsablesEmpty(t)

	headers := http.Header{}
	headers.Add("Authorization", authorization)
	response := performRequestHeaders(t, "POST", "/login", headers)
	expectErrorResponse(t, response, 401, "No user matched the given details")
}

func Test_Login_Error_EmailNotVerified(t *testing.T) {
	authorization := createAuthorization(t, "a@b.co", "password")
	responsableStore.FindUsersResponses = []FindUsersResponse{{[]*User{&User{Id: "1111111111", PwHash: "d1fef52139b0d120100726bcb43d5cc13d41e4b5"}}, nil}}
	defer expectResponsablesEmpty(t)

	headers := http.Header{}
	headers.Add("Authorization", authorization)
	response := performRequestHeaders(t, "POST", "/login", headers)
	expectErrorResponse(t, response, 403, "The user hasn't verified this account yet")
}

func Test_Login_Error_ErrorCreatingToken(t *testing.T) {
	authorization := createAuthorization(t, "a@b.co", "password")
	responsableStore.FindUsersResponses = []FindUsersResponse{{[]*User{&User{Id: "1111111111", PwHash: "d1fef52139b0d120100726bcb43d5cc13d41e4b5", EmailVerified: true}}, nil}}
	responsableStore.AddTokenResponses = []error{errors.New("ERROR")}
	defer expectResponsablesEmpty(t)

	headers := http.Header{}
	headers.Add("Authorization", authorization)
	response := performRequestHeaders(t, "POST", "/login", headers)
	expectErrorResponse(t, response, 500, "Error updating token")
}

func Test_Login_Success(t *testing.T) {
	authorization := createAuthorization(t, "a@b.co", "password")
	responsableStore.FindUsersResponses = []FindUsersResponse{{[]*User{&User{Id: "1111111111", Username: "a@z.co", Emails: []string{"a@z.co"}, TermsAccepted: "2016-01-01T01:23:45-08:00", PwHash: "d1fef52139b0d120100726bcb43d5cc13d41e4b5", EmailVerified: true}}, nil}}
	responsableStore.AddTokenResponses = []error{nil}
	defer expectResponsablesEmpty(t)

	headers := http.Header{}
	headers.Add("Authorization", authorization)
	response := performRequestHeaders(t, "POST", "/login", headers)
	successResponse := expectSuccessResponseWithJSONMap(t, response, 200)
	expectElementMatch(t, successResponse, "userid", `\A[0-9a-f]{10}\z`, true)
	expectEqualsMap(t, successResponse, map[string]interface{}{"emailVerified": true, "emails": []interface{}{"a@z.co"}, "username": "a@z.co", "termsAccepted": "2016-01-01T01:23:45-08:00"})
	if response.Header().Get(TP_SESSION_TOKEN) == "" {
		t.Fatalf("Missing expected %s header", TP_SESSION_TOKEN)
	}
}

func Test_Login_Success_Password_Complex(t *testing.T) {
	authorization := createAuthorization(t, "a@b.co", "`-=[]\\;',./~!@#$%^&*)(_+}{|\":<>?`¡™£¢∞§¶•ª–≠‘“æ…÷≥”’")
	responsableStore.FindUsersResponses = []FindUsersResponse{{[]*User{&User{Id: "1111111111", Username: "a@z.co", Emails: []string{"a@z.co"}, TermsAccepted: "2016-01-01T01:23:45-08:00", PwHash: "80464ae775ca97187d29bc4b3e391e959947138a", EmailVerified: true}}, nil}}
	responsableStore.AddTokenResponses = []error{nil}
	defer expectResponsablesEmpty(t)

	headers := http.Header{}
	headers.Add("Authorization", authorization)
	response := performRequestHeaders(t, "POST", "/login", headers)
	successResponse := expectSuccessResponseWithJSONMap(t, response, 200)
	expectElementMatch(t, successResponse, "userid", `\A[0-9a-f]{10}\z`, true)
	expectEqualsMap(t, successResponse, map[string]interface{}{"emailVerified": true, "emails": []interface{}{"a@z.co"}, "username": "a@z.co", "termsAccepted": "2016-01-01T01:23:45-08:00"})
	if response.Header().Get(TP_SESSION_TOKEN) == "" {
		t.Fatalf("Missing expected %s header", TP_SESSION_TOKEN)
	}
}

////////////////////////////////////////////////////////////////////////////////

func TestServerLogin_StatusBadRequest_WhenNoNameOrSecret(t *testing.T) {
	request, _ := http.NewRequest("POST", "/", nil)
	response := httptest.NewRecorder()

	shoreline.SetHandlers("", rtr)

	shoreline.ServerLogin(response, request)

	if response.Code != http.StatusBadRequest {
		t.Fatalf("Non-expected status code%v:\n\tbody: %v", http.StatusBadRequest, response.Code)
	}

	body, _ := ioutil.ReadAll(response.Body)

	if string(body) != `{"code":400,"reason":"Missing id and/or password"}` {
		t.Fatalf("Message given [%s] expected [%s] ", string(body), STATUS_MISSING_ID_PW)
	}
}

func TestServerLogin_StatusBadRequest_WhenNoName(t *testing.T) {
	request, _ := http.NewRequest("POST", "/", nil)
	request.Header.Set(TP_SERVER_SECRET, theSecret)
	response := httptest.NewRecorder()

	shoreline.SetHandlers("", rtr)

	shoreline.ServerLogin(response, request)

	if response.Code != http.StatusBadRequest {
		t.Fatalf("Non-expected status code%v:\n\tbody: %v", http.StatusBadRequest, response.Code)
	}

	body, _ := ioutil.ReadAll(response.Body)

	if string(body) != `{"code":400,"reason":"Missing id and/or password"}` {
		t.Fatalf("Message given [%s] expected [%s] ", string(body), STATUS_MISSING_ID_PW)
	}
}

func TestServerLogin_StatusBadRequest_WhenNoSecret(t *testing.T) {
	request, _ := http.NewRequest("POST", "/", nil)
	request.Header.Set(TP_SERVER_NAME, "shoreline")
	response := httptest.NewRecorder()

	shoreline.SetHandlers("", rtr)

	shoreline.ServerLogin(response, request)

	if response.Code != http.StatusBadRequest {
		t.Fatalf("Non-expected status code%v:\n\tbody: %v", http.StatusBadRequest, response.Code)
	}

	body, _ := ioutil.ReadAll(response.Body)

	if string(body) != `{"code":400,"reason":"Missing id and/or password"}` {
		t.Fatalf("Message given [%s] expected [%s] ", string(body), STATUS_MISSING_ID_PW)
	}
}

func TestServerLogin_StatusOK(t *testing.T) {
	request, _ := http.NewRequest("POST", "/serverlogin", nil)
	request.Header.Set(TP_SERVER_NAME, "shoreline")
	request.Header.Set(TP_SERVER_SECRET, theSecret)
	response := httptest.NewRecorder()

	shoreline.SetHandlers("", rtr)

	shoreline.ServerLogin(response, request)

	if response.Code != http.StatusOK {
		t.Fatalf("Non-expected status code%v:\n\tbody: %v", http.StatusOK, response.Code)
	}

	if response.Header().Get(TP_SESSION_TOKEN) == "" {
		t.Fatal("The session token should have been set")
	}

}

func TestServerLogin_Failure(t *testing.T) {
	req, _ := http.NewRequest("POST", "/", nil)
	req.Header.Set(TP_SERVER_NAME, "shoreline")
	req.Header.Set(TP_SERVER_SECRET, theSecret)
	resp := httptest.NewRecorder()

	shorelineFails.SetHandlers("", rtr)

	shorelineFails.ServerLogin(resp, req)

	if resp.Code != http.StatusInternalServerError {
		t.Fatalf("Expected [%v] and got [%v]", http.StatusInternalServerError, resp.Code)
	}
}

func TestServerLogin_StatusUnauthorized_WhenSecretWrong(t *testing.T) {
	request, _ := http.NewRequest("POST", "/", nil)
	request.Header.Set(TP_SERVER_NAME, "shoreline")
	request.Header.Set(TP_SERVER_SECRET, "wrong secret")
	response := httptest.NewRecorder()

	shoreline.SetHandlers("", rtr)

	shoreline.ServerLogin(response, request)

	if response.Code != http.StatusUnauthorized {
		t.Fatalf("Non-expected status code%v:\n\tbody: %v", http.StatusUnauthorized, response.Code)
	}

	body, _ := ioutil.ReadAll(response.Body)

	if string(body) != `{"code":401,"reason":"Wrong password"}` {
		t.Fatalf("Message given [%s] expected [%s] ", string(body), STATUS_PW_WRONG)
	}
}

////////////////////////////////////////////////////////////////////////////////

func TestRefreshSession_StatusUnauthorized_WithNoToken(t *testing.T) {
	request, _ := http.NewRequest("GET", "/", nil)
	response := httptest.NewRecorder()

	shoreline.SetHandlers("", rtr)

	shoreline.RefreshSession(response, request)

	if response.Code != http.StatusUnauthorized {
		t.Fatalf("Non-expected status code%v:\n\tbody: %v", http.StatusUnauthorized, response.Code)
	}
}

func TestRefreshSession_StatusUnauthorized_WithWrongToken(t *testing.T) {
	request, _ := http.NewRequest("GET", "/", nil)
	request.Header.Set(TP_SESSION_TOKEN, "not this token")
	response := httptest.NewRecorder()

	shoreline.SetHandlers("", rtr)

	shoreline.RefreshSession(response, request)

	if response.Code != http.StatusUnauthorized {
		t.Fatalf("Non-expected status code%v:\n\tbody: %v", http.StatusUnauthorized, response.Code)
	}
}

func TestRefreshSession_StatusOK(t *testing.T) {

	shoreline.SetHandlers("", rtr)

	refreshRequest, _ := http.NewRequest("GET", "/", nil)
	refreshRequest.Header.Set(TP_SESSION_TOKEN, userToken.ID)
	response := httptest.NewRecorder()

	shoreline.RefreshSession(response, refreshRequest)

	if response.Code != http.StatusOK {
		t.Fatalf("Non-expected status code%v:\n\tbody: %v", http.StatusOK, response.Code)
	}

	tokenString := response.Header().Get(TP_SESSION_TOKEN)

	if tokenString == "" {
		t.Fatal("A session token should have been returned")
	}

	if response.Body == nil {
		t.Fatal("A Body should have been returned")
	}

	body, _ := ioutil.ReadAll(response.Body)

	var tokenData TokenData
	_ = json.Unmarshal(body, &tokenData)

	if tokenData.UserId != user.Id {
		t.Fatalf("should have had a user id of `%v` but was %v", user.Id, tokenData.UserId)
	}
}

func TestRefreshSession_Failure(t *testing.T) {

	shorelineFails.SetHandlers("", rtr)

	req, _ := http.NewRequest("GET", "/", nil)
	req.Header.Set(TP_SESSION_TOKEN, userToken.ID)
	resp := httptest.NewRecorder()

	shorelineFails.RefreshSession(resp, req)

	if resp.Code != http.StatusUnauthorized {
		t.Fatalf("Expected [%v] and got [%v]", http.StatusUnauthorized, resp.Code)
	}
}

////////////////////////////////////////////////////////////////////////////////

func Test_LongTermLogin_Error_MissingAuthorization(t *testing.T) {
	response := performRequest(t, "POST", "/login/thelongtermkey")
	expectErrorResponse(t, response, 400, "Missing id and/or password")
}

func Test_LongTermLogin_Error_EmptyAuthorization(t *testing.T) {
	headers := http.Header{}
	headers.Add("Authorization", "")
	response := performRequestHeaders(t, "POST", "/login/thelongtermkey", headers)
	expectErrorResponse(t, response, 400, "Missing id and/or password")
}

func Test_LongTermLogin_Error_InvalidAuthorization(t *testing.T) {
	authorization := createAuthorization(t, "", "")
	headers := http.Header{}
	headers.Add("Authorization", authorization)
	response := performRequestHeaders(t, "POST", "/login/thelongtermkey", headers)
	expectErrorResponse(t, response, 400, "Missing id and/or password")
}

func Test_LongTermLogin_Error_FindUsersError(t *testing.T) {
	authorization := createAuthorization(t, "a@b.co", "password")
	responsableStore.FindUsersResponses = []FindUsersResponse{{[]*User{}, errors.New("ERROR")}}
	defer expectResponsablesEmpty(t)

	headers := http.Header{}
	headers.Add("Authorization", authorization)
	response := performRequestHeaders(t, "POST", "/login/thelongtermkey", headers)
	expectErrorResponse(t, response, 500, "Error finding user")
}

func Test_LongTermLogin_Error_FindUsersMissing(t *testing.T) {
	authorization := createAuthorization(t, "a@b.co", "password")
	responsableStore.FindUsersResponses = []FindUsersResponse{{[]*User{}, nil}}
	defer expectResponsablesEmpty(t)

	headers := http.Header{}
	headers.Add("Authorization", authorization)
	response := performRequestHeaders(t, "POST", "/login/thelongtermkey", headers)
	expectErrorResponse(t, response, 401, "No user matched the given details")
}

func Test_LongTermLogin_Error_FindUsersNil(t *testing.T) {
	authorization := createAuthorization(t, "a@b.co", "password")
	responsableStore.FindUsersResponses = []FindUsersResponse{{[]*User{nil}, nil}}
	defer expectResponsablesEmpty(t)

	headers := http.Header{}
	headers.Add("Authorization", authorization)
	response := performRequestHeaders(t, "POST", "/login/thelongtermkey", headers)
	expectErrorResponse(t, response, 401, "No user matched the given details")
}

func Test_LongTermLogin_Error_NoPassword(t *testing.T) {
	authorization := createAuthorization(t, "a@b.co", "password")
	responsableStore.FindUsersResponses = []FindUsersResponse{{[]*User{&User{Id: "1111111111"}}, nil}}
	defer expectResponsablesEmpty(t)

	headers := http.Header{}
	headers.Add("Authorization", authorization)
	response := performRequestHeaders(t, "POST", "/login/thelongtermkey", headers)
	expectErrorResponse(t, response, 401, "No user matched the given details")
}

func Test_LongTermLogin_Error_PasswordMismatch(t *testing.T) {
	authorization := createAuthorization(t, "a@b.co", "MISMATCH")
	responsableStore.FindUsersResponses = []FindUsersResponse{{[]*User{&User{Id: "1111111111", PwHash: "d1fef52139b0d120100726bcb43d5cc13d41e4b5"}}, nil}}
	defer expectResponsablesEmpty(t)

	headers := http.Header{}
	headers.Add("Authorization", authorization)
	response := performRequestHeaders(t, "POST", "/login/thelongtermkey", headers)
	expectErrorResponse(t, response, 401, "No user matched the given details")
}

func Test_LongTermLogin_Error_EmailNotVerified(t *testing.T) {
	authorization := createAuthorization(t, "a@b.co", "password")
	responsableStore.FindUsersResponses = []FindUsersResponse{{[]*User{&User{Id: "1111111111", PwHash: "d1fef52139b0d120100726bcb43d5cc13d41e4b5"}}, nil}}
	defer expectResponsablesEmpty(t)

	headers := http.Header{}
	headers.Add("Authorization", authorization)
	response := performRequestHeaders(t, "POST", "/login/thelongtermkey", headers)
	expectErrorResponse(t, response, 403, "The user hasn't verified this account yet")
}

func Test_LongTermLogin_Error_ErrorCreatingToken(t *testing.T) {
	authorization := createAuthorization(t, "a@b.co", "password")
	responsableStore.FindUsersResponses = []FindUsersResponse{{[]*User{&User{Id: "1111111111", PwHash: "d1fef52139b0d120100726bcb43d5cc13d41e4b5", EmailVerified: true}}, nil}}
	responsableStore.AddTokenResponses = []error{errors.New("ERROR")}
	defer expectResponsablesEmpty(t)

	headers := http.Header{}
	headers.Add("Authorization", authorization)
	response := performRequestHeaders(t, "POST", "/login/thelongtermkey", headers)
	expectErrorResponse(t, response, 500, "Error updating token")
}

func Test_LongTermLogin_Success(t *testing.T) {
	authorization := createAuthorization(t, "a@b.co", "password")
	responsableStore.FindUsersResponses = []FindUsersResponse{{[]*User{&User{Id: "1111111111", Username: "a@z.co", Emails: []string{"a@z.co"}, TermsAccepted: "2016-01-01T01:23:45-08:00", PwHash: "d1fef52139b0d120100726bcb43d5cc13d41e4b5", EmailVerified: true}}, nil}}
	responsableStore.AddTokenResponses = []error{nil}
	defer expectResponsablesEmpty(t)

	headers := http.Header{}
	headers.Add("Authorization", authorization)
	response := performRequestHeaders(t, "POST", "/login/thelongtermkey", headers)
	successResponse := expectSuccessResponseWithJSONMap(t, response, 200)
	expectElementMatch(t, successResponse, "userid", `\A[0-9a-f]{10}\z`, true)
	expectEqualsMap(t, successResponse, map[string]interface{}{"emailVerified": true, "emails": []interface{}{"a@z.co"}, "username": "a@z.co", "termsAccepted": "2016-01-01T01:23:45-08:00"})
	if response.Header().Get(TP_SESSION_TOKEN) == "" {
		t.Fatalf("Missing expected %s header", TP_SESSION_TOKEN)
	}
}

////////////////////////////////////////////////////////////////////////////////

func TestHasServerToken_True(t *testing.T) {

	shoreline.SetHandlers("", rtr)

	//login as server
	svrLoginRequest, _ := http.NewRequest("POST", "/", nil)
	svrLoginRequest.Header.Set(TP_SERVER_NAME, "shoreline")
	svrLoginRequest.Header.Set(TP_SERVER_SECRET, theSecret)
	response := httptest.NewRecorder()

	shoreline.ServerLogin(response, svrLoginRequest)

	if response.Code != http.StatusOK {
		t.Fatalf("Non-expected status code%v:\n\tbody: %v", http.StatusOK, response.Code)
	}

	if response.Header().Get(TP_SESSION_TOKEN) == "" {
		t.Fatal("The session token should have been set")
	}

	if hasServerToken(response.Header().Get(TP_SESSION_TOKEN), shoreline.ApiConfig.TokenConfigs[0]) == false {
		t.Fatal("The token should have been a valid server token")
	}
}

func TestServerCheckToken_StatusOK(t *testing.T) {

	//the api

	shoreline.SetHandlers("", rtr)

	//step 1 - login as server
	request, _ := http.NewRequest("POST", "/serverlogin", nil)
	request.Header.Set(TP_SERVER_NAME, "shoreline")
	request.Header.Set(TP_SERVER_SECRET, theSecret)
	response := httptest.NewRecorder()

	shoreline.ServerLogin(response, request)

	svrTokenToUse := response.Header().Get(TP_SESSION_TOKEN)

	if svrTokenToUse == "" {
		t.Fatalf("we expected to get a token back from login")
	}

	//step 2 - do the check
	checkTokenRequest, _ := http.NewRequest("GET", "/", nil)
	checkTokenRequest.Header.Set(TP_SESSION_TOKEN, svrTokenToUse)
	checkTokenResponse := httptest.NewRecorder()

	shoreline.ServerCheckToken(checkTokenResponse, checkTokenRequest, map[string]string{"token": svrTokenToUse})

	if checkTokenResponse.Code != http.StatusOK {
		t.Fatalf("Non-expected status code%v:\n\tbody: %v", http.StatusOK, checkTokenResponse.Code)
	}

	if checkTokenResponse.Header().Get("content-type") != "application/json" {
		t.Fatal("the resp should be json")
	}

	body, _ := ioutil.ReadAll(checkTokenResponse.Body)

	var tokenData TokenData
	_ = json.Unmarshal(body, &tokenData)

	t.Log("token data returned ", tokenData)

	if tokenData.UserId != "shoreline" {
		t.Fatalf("should have had a server id of `shoreline` but was %v", tokenData.UserId)
	}

	if tokenData.IsServer != true {
		t.Fatalf("should have been a server token but was %v", tokenData.IsServer)
	}
}

func TestServerCheckToken_StatusUnauthorized_WhenNoSvrToken(t *testing.T) {

	//the api

	shoreline.SetHandlers("", rtr)

	request, _ := http.NewRequest("GET", "/", nil)
	response := httptest.NewRecorder()

	shoreline.ServerCheckToken(response, request, noParams)

	if response.Code != http.StatusUnauthorized {
		t.Fatalf("Non-expected status code%v:\n\tbody: %v", http.StatusUnauthorized, response.Code)
	}
}

////////////////////////////////////////////////////////////////////////////////

func TestLogout_StatusOK_WhenNoToken(t *testing.T) {
	request, _ := http.NewRequest("POST", "/", nil)
	response := httptest.NewRecorder()

	shoreline.SetHandlers("", rtr)

	shoreline.Logout(response, request)

	if response.Code != http.StatusOK {
		t.Fatalf("Non-expected status code%v:\n\tbody: %v", http.StatusOK, response.Code)
	}
}

func TestLogout_StatusOK(t *testing.T) {

	shoreline.SetHandlers("", rtr)
	//now logout with valid token
	request, _ := http.NewRequest("POST", "/", nil)
	request.Header.Set(TP_SESSION_TOKEN, userToken.ID)
	response := httptest.NewRecorder()

	shoreline.Logout(response, request)

	if response.Code != http.StatusOK {
		t.Fatalf("Non-expected status code%v:\n\tbody: %v", http.StatusOK, response.Code)
	}
}

func TestLogout_Failure(t *testing.T) {

	shorelineFails.SetHandlers("", rtr)
	//now logout with valid token
	req, _ := http.NewRequest("POST", "/", nil)
	req.Header.Set(TP_SESSION_TOKEN, userToken.ID)
	resp := httptest.NewRecorder()

	shorelineFails.Logout(resp, req)

	//StatusOK beccuse we `try` and delete the token but the return of that
	if resp.Code != http.StatusOK {
		t.Fatalf("Expected [%v] and got [%v]", http.StatusOK, resp.Code)
	}
}

func TestAnonymousIdHashPair_StatusOK(t *testing.T) {
	request, _ := http.NewRequest("GET", "/", nil)

	values := request.URL.Query()
	values.Add("one", "somestuff")
	values.Add("two", "some more stuff")
	request.URL.RawQuery = values.Encode()

	response := httptest.NewRecorder()

	shoreline.SetHandlers("", rtr)

	shoreline.AnonymousIdHashPair(response, request)

	if response.Code != http.StatusOK {
		t.Fatalf("Non-expected status code%v:\n\tbody: %v", http.StatusOK, response.Code)
	}

	if response.Header().Get("content-type") != "application/json" {
		t.Fatal("the resp should be json")
	}

	body, _ := ioutil.ReadAll(response.Body)

	var anonIDHashPair AnonIdHashPair
	_ = json.Unmarshal(body, &anonIDHashPair)

	if anonIDHashPair.Name != "" {
		t.Fatalf("should have no name but was %v", anonIDHashPair.Name)
	}
	if anonIDHashPair.Id == "" {
		t.Fatalf("should have an Id but was %v", anonIDHashPair.Id)
	}
	if anonIDHashPair.Hash == "" {
		t.Fatalf("should have an Hash but was %v", anonIDHashPair.Hash)
	}
}

////////////////////////////////////////////////////////////////////////////////

func TestAnonymousIdHashPair_StatusOK_EvenWhenNoURLParams(t *testing.T) {
	request, _ := http.NewRequest("GET", "/", nil)

	response := httptest.NewRecorder()

	shoreline.SetHandlers("", rtr)

	shoreline.AnonymousIdHashPair(response, request)

	if response.Code != http.StatusOK {
		t.Fatalf("Non-expected status code%v:\n\tbody: %v", http.StatusOK, response.Code)
	}

	if response.Header().Get("content-type") != "application/json" {
		t.Fatal("the resp should be json")
	}

	body, _ := ioutil.ReadAll(response.Body)

	var anonIDHashPair AnonIdHashPair
	_ = json.Unmarshal(body, &anonIDHashPair)

	if anonIDHashPair.Name != "" {
		t.Fatalf("should have no name but was %v", anonIDHashPair.Name)
	}
	if anonIDHashPair.Id == "" {
		t.Fatalf("should have an Id but was %v", anonIDHashPair.Id)
	}
	if anonIDHashPair.Hash == "" {
		t.Fatalf("should have an Hash but was %v", anonIDHashPair.Hash)
	}
}

////////////////////////////////////////////////////////////////////////////////

func TestAnonIdHashPair_InBulk(t *testing.T) {

	shoreline.SetHandlers("", rtr)

	// we ask for 100 AnonymousIdHashPair to be created
	//NOTE: while we can run more locally travis doesn't like it so 100 should be good enough
	ask := make([]AnonIdHashPair, 100)
	var generated []AnonIdHashPair

	var mutex sync.Mutex
	var wg sync.WaitGroup

	for _, hash := range ask {
		wg.Add(1)
		go func(hash AnonIdHashPair) {
			defer wg.Done()
			req, _ := http.NewRequest("GET", "/", nil)
			res := httptest.NewRecorder()
			shoreline.AnonymousIdHashPair(res, req)
			body, _ := ioutil.ReadAll(res.Body)
			json.Unmarshal(body, &hash)
			mutex.Lock()
			generated = append(generated, hash)
			mutex.Unlock()
		}(hash)

	}
	wg.Wait()

	// need a more elogent way for this
	id1 := generated[1].Id
	matches1 := 0

	id33 := generated[33].Id
	matches33 := 0

	for i := range generated {
		if id1 == generated[i].Id {
			matches1++
		}
		if id33 == generated[i].Id {
			matches33++
		}
	}

	if matches1 > 1 || matches33 > 1 {
		t.Log("id: ", id1, "has ", matches1, "matches")
		t.Log("id: ", id33, "has ", matches33, "matches")
		t.Fatal("Hashed Ids should be unique")
	}

}

////////////////////////////////////////////////////////////////////////////////

func Test_AuthenticateSessionToken_Missing(t *testing.T) {
	tokenData, err := responsableShoreline.authenticateSessionToken(context.Background(), "")
	if err == nil {
		t.Fatalf("Unexpected success")
	}
	if err.Error() != "Session token is empty" {
		t.Fatalf("Unexpected error: %s", err.Error())
	}
	if tokenData != nil {
		t.Fatalf("Unexpected token data returned: %#v", tokenData)
	}
}

func Test_AuthenticateSessionToken_Invalid(t *testing.T) {
	tokenData, err := responsableShoreline.authenticateSessionToken(context.Background(), "xyz")
	if err == nil {
		t.Fatalf("Unexpected success")
	}
	if err.Error() != "token contains an invalid number of segments" {
		t.Fatalf("Unexpected error: %s", err.Error())
	}
	if tokenData != nil {
		t.Fatalf("Unexpected token data returned: %#v", tokenData)
	}
}

func Test_AuthenticateSessionToken_Expired(t *testing.T) {
	sessionToken := createSessionToken(t, "abcdef1234", false, -3600)
	tokenData, err := responsableShoreline.authenticateSessionToken(context.Background(), sessionToken.ID)
	if err == nil {
		t.Fatalf("Unexpected success")
	}
	if err.Error() != "Token is expired" {
		t.Fatalf("Unexpected error: %s", err.Error())
	}
	if tokenData != nil {
		t.Fatalf("Unexpected token data returned: %#v", tokenData)
	}
}

func Test_AuthenticateSessionToken_NotFound(t *testing.T) {
	sessionToken := createSessionToken(t, "abcdef1234", false, tokenDuration)
	responsableStore.FindTokenByIDResponses = []FindTokenByIDResponse{{nil, errors.New("NOT FOUND")}}
	defer expectResponsablesEmpty(t)

	tokenData, err := responsableShoreline.authenticateSessionToken(context.Background(), sessionToken.ID)
	if err == nil {
		t.Fatalf("Unexpected success")
	}
	if err.Error() != "NOT FOUND" {
		t.Fatalf("Unexpected error: %s", err.Error())
	}
	if tokenData != nil {
		t.Fatalf("Unexpected token data returned: %#v", tokenData)
	}
}

func Test_AuthenticateSessionToken_Success_User(t *testing.T) {
	sessionToken := createSessionToken(t, "abcdef1234", false, tokenDuration)
	responsableStore.FindTokenByIDResponses = []FindTokenByIDResponse{{sessionToken, nil}}
	defer expectResponsablesEmpty(t)

	tokenData, err := responsableShoreline.authenticateSessionToken(context.Background(), sessionToken.ID)
	if err != nil {
		t.Fatalf("Unexpected error: %#v", err)
	}
	if tokenData == nil {
		t.Fatalf("Missing expected token data")
	}
	if tokenData.UserId != "abcdef1234" {
		t.Fatalf("Unexpected token user id: %s", tokenData.UserId)
	}
	if tokenData.IsServer {
		t.Fatalf("Unexpected server token")
	}
	if tokenData.DurationSecs != tokenDuration {
		t.Fatalf("Unexpected token duration: %v", tokenData.DurationSecs)
	}
}

func Test_AuthenticateSessionToken_Success_Server(t *testing.T) {
	sessionToken := createSessionToken(t, "abcdef1234", true, tokenDuration)
	responsableStore.FindTokenByIDResponses = []FindTokenByIDResponse{{sessionToken, nil}}
	defer expectResponsablesEmpty(t)

	tokenData, err := responsableShoreline.authenticateSessionToken(context.Background(), sessionToken.ID)
	if err != nil {
		t.Fatalf("Unexpected error: %#v", err)
	}
	if tokenData == nil {
		t.Fatalf("Missing expected token data")
	}
	if tokenData.UserId != "abcdef1234" {
		t.Fatalf("Unexpected token user id: %s", tokenData.UserId)
	}
	if !tokenData.IsServer {
		t.Fatalf("Unexpected non-server token")
	}
	if tokenData.DurationSecs != tokenDuration {
		t.Fatalf("Unexpected token duration: %v", tokenData.DurationSecs)
	}
}

////////////////////////////////////////////////////////////////////////////////

func Test_TokenUserHasRequestedPermissions_Server(t *testing.T) {
	tokenData := &TokenData{UserId: "abcdef1234", IsServer: true, DurationSecs: tokenDuration}
	requestedPermissions := clients.Permissions{"a": clients.Allowed, "b": clients.Allowed}
	permissions, err := responsableShoreline.tokenUserHasRequestedPermissions(tokenData, "1234567890", requestedPermissions)
	if err != nil {
		t.Fatalf("Unexpected error: %#v", err)
	}
	if !reflect.DeepEqual(permissions, requestedPermissions) {
		t.Fatalf("Unexpected permissions returned: %#v", permissions)
	}
}

func Test_TokenUserHasRequestedPermissions_Owner(t *testing.T) {
	tokenData := &TokenData{UserId: "abcdef1234", IsServer: false, DurationSecs: tokenDuration}
	requestedPermissions := clients.Permissions{"a": clients.Allowed, "b": clients.Allowed}
	permissions, err := responsableShoreline.tokenUserHasRequestedPermissions(tokenData, "abcdef1234", requestedPermissions)
	if err != nil {
		t.Fatalf("Unexpected error: %#v", err)
	}
	if !reflect.DeepEqual(permissions, requestedPermissions) {
		t.Fatalf("Unexpected permissions returned: %#v", permissions)
	}
}

func Test_TokenUserHasRequestedPermissions_GatekeeperError(t *testing.T) {
	responsableGatekeeper.UserInGroupResponses = []PermissionsResponse{{clients.Permissions{}, errors.New("ERROR")}}
	defer expectResponsablesEmpty(t)

	tokenData := &TokenData{UserId: "abcdef1234", IsServer: false, DurationSecs: tokenDuration}
	requestedPermissions := clients.Permissions{"a": clients.Allowed, "b": clients.Allowed}
	permissions, err := responsableShoreline.tokenUserHasRequestedPermissions(tokenData, "1234567890", requestedPermissions)
	if err == nil {
		t.Fatalf("Unexpected success")
	}
	if err.Error() != "ERROR" {
		t.Fatalf("Unexpected error: %#v", err)
	}
	if len(permissions) != 0 {
		t.Fatalf("Unexpected permissions returned: %#v", permissions)
	}
}

func Test_TokenUserHasRequestedPermissions_CompleteMismatch(t *testing.T) {
	responsableGatekeeper.UserInGroupResponses = []PermissionsResponse{{clients.Permissions{"y": clients.Allowed, "z": clients.Allowed}, nil}}
	defer expectResponsablesEmpty(t)

	tokenData := &TokenData{UserId: "abcdef1234", IsServer: false, DurationSecs: tokenDuration}
	requestedPermissions := clients.Permissions{"a": clients.Allowed, "b": clients.Allowed}
	permissions, err := responsableShoreline.tokenUserHasRequestedPermissions(tokenData, "1234567890", requestedPermissions)
	if err != nil {
		t.Fatalf("Unexpected error: %#v", err)
	}
	if len(permissions) != 0 {
		t.Fatalf("Unexpected permissions returned: %#v", permissions)
	}
}

func Test_TokenUserHasRequestedPermissions_PartialMismatch(t *testing.T) {
	responsableGatekeeper.UserInGroupResponses = []PermissionsResponse{{clients.Permissions{"a": clients.Allowed, "z": clients.Allowed}, nil}}
	defer expectResponsablesEmpty(t)

	tokenData := &TokenData{UserId: "abcdef1234", IsServer: false, DurationSecs: tokenDuration}
	requestedPermissions := clients.Permissions{"a": clients.Allowed, "b": clients.Allowed}
	permissions, err := responsableShoreline.tokenUserHasRequestedPermissions(tokenData, "1234567890", requestedPermissions)
	if err != nil {
		t.Fatalf("Unexpected error: %#v", err)
	}
	if !reflect.DeepEqual(permissions, clients.Permissions{"a": clients.Allowed}) {
		t.Fatalf("Unexpected permissions returned: %#v", permissions)
	}
}

func Test_TokenUserHasRequestedPermissions_FullMatch(t *testing.T) {
	responsableGatekeeper.UserInGroupResponses = []PermissionsResponse{{clients.Permissions{"a": clients.Allowed, "b": clients.Allowed}, nil}}
	defer expectResponsablesEmpty(t)

	tokenData := &TokenData{UserId: "abcdef1234", IsServer: false, DurationSecs: tokenDuration}
	requestedPermissions := clients.Permissions{"a": clients.Allowed, "b": clients.Allowed}
	permissions, err := responsableShoreline.tokenUserHasRequestedPermissions(tokenData, "1234567890", requestedPermissions)
	if err != nil {
		t.Fatalf("Unexpected error: %#v", err)
	}
	if !reflect.DeepEqual(permissions, requestedPermissions) {
		t.Fatalf("Unexpected permissions returned: %#v", permissions)
	}
}

////////////////////////////////////////////////////////////////////////////////

func Test_RemoveUserPermissions_Error_UsersInGroupError(t *testing.T) {
	responsableGatekeeper.UsersInGroupResponses = []UsersPermissionsResponse{{clients.UsersPermissions{}, errors.New("ERROR")}}
	defer expectResponsablesEmpty(t)

	err := responsableShoreline.removeUserPermissions("1", clients.Permissions{"a": clients.Allowed})
	if err == nil {
		t.Fatalf("Unexpected success")
	}
	if err.Error() != "ERROR" {
		t.Fatalf("Unexpected error: %#v", err)
	}
}

func Test_RemoveUserPermissions_Error_SetPermissionsError(t *testing.T) {
	responsableGatekeeper.UsersInGroupResponses = []UsersPermissionsResponse{{clients.UsersPermissions{"1": {"root": clients.Allowed}, "2": {"a": clients.Allowed, "b": clients.Allowed}}, nil}}
	responsableGatekeeper.SetPermissionsResponses = []PermissionsResponse{{clients.Permissions{}, errors.New("ERROR")}}
	defer expectResponsablesEmpty(t)

	err := responsableShoreline.removeUserPermissions("1", clients.Permissions{"a": clients.Allowed})
	if err == nil {
		t.Fatalf("Unexpected success")
	}
	if err.Error() != "ERROR" {
		t.Fatalf("Unexpected error: %#v", err)
	}
}

func Test_RemoveUserPermissions_Success(t *testing.T) {
	responsableGatekeeper.UsersInGroupResponses = []UsersPermissionsResponse{{clients.UsersPermissions{"1": {"root": clients.Allowed}, "2": {"a": clients.Allowed, "b": clients.Allowed}}, nil}}
	responsableGatekeeper.SetPermissionsResponses = []PermissionsResponse{{clients.Permissions{}, nil}}
	defer expectResponsablesEmpty(t)

	err := responsableShoreline.removeUserPermissions("1", clients.Permissions{"a": clients.Allowed})
	if err != nil {
		t.Fatalf("Unexpected error: %#v", err)
	}
}<|MERGE_RESOLUTION|>--- conflicted
+++ resolved
@@ -40,17 +40,9 @@
 }
 
 var (
-<<<<<<< HEAD
 	noParams      = map[string]string{}
 	tokenDuration = int64(3600)
 	fakeConfig    = ApiConfig{
-		ServerSecret:       "shhh! don't tell",
-		Secret:             "shhh! don't tell *2",
-		TokenDurationSecs:  tokenDuration,
-=======
-	NO_PARAMS      = map[string]string{}
-	TOKEN_DURATION = int64(3600)
-	FAKE_CONFIG    = ApiConfig{
 		ServerSecret: "shhh! don't tell",
 		TokenConfigs: []TokenConfig{{
 			EncodeKey: `-----BEGIN RSA PRIVATE KEY-----
@@ -95,7 +87,6 @@
 			Algorithm:    "RS256",
 		}},
 
->>>>>>> cfe90c5b
 		LongTermKey:        "thelongtermkey",
 		Salt:               "a mineral substance composed primarily of sodium chloride",
 		VerificationSecret: "",
@@ -112,16 +103,9 @@
 	/*
 	 * users and tokens
 	 */
-<<<<<<< HEAD
-	withTokenConfig = TokenConfig{DurationSecs: fakeConfig.TokenDurationSecs, Secret: fakeConfig.Secret}
-	user            = &User{Id: "123-99-100", Username: "test@new.bar", Emails: []string{"test@new.bar"}}
-	userToken, _    = CreateSessionToken(&TokenData{UserId: user.Id, IsServer: false, DurationSecs: tokenDuration}, withTokenConfig)
-	serverToken, _  = CreateSessionToken(&TokenData{UserId: "shoreline", IsServer: true, DurationSecs: tokenDuration}, withTokenConfig)
-=======
-	USR           = &User{Id: "123-99-100", Username: "test@new.bar", Emails: []string{"test@new.bar"}}
-	USR_TOKEN, _  = CreateSessionToken(&TokenData{UserId: USR.Id, IsServer: false, DurationSecs: TOKEN_DURATION}, FAKE_CONFIG.TokenConfigs[0])
-	SRVR_TOKEN, _ = CreateSessionToken(&TokenData{UserId: "shoreline", IsServer: true, DurationSecs: TOKEN_DURATION}, FAKE_CONFIG.TokenConfigs[0])
->>>>>>> cfe90c5b
+	user           = &User{Id: "123-99-100", Username: "test@new.bar", Emails: []string{"test@new.bar"}}
+	userToken, _   = CreateSessionToken(&TokenData{UserId: USR.Id, IsServer: false, DurationSecs: TOKEN_DURATION}, FAKE_CONFIG.TokenConfigs[0])
+	serverToken, _ = CreateSessionToken(&TokenData{UserId: "shoreline", IsServer: true, DurationSecs: TOKEN_DURATION}, FAKE_CONFIG.TokenConfigs[0])
 	/*
 	 * basics setup
 	 */
@@ -178,13 +162,8 @@
 	return fmt.Sprintf("Basic %s", base64.StdEncoding.EncodeToString([]byte(fmt.Sprintf("%s:%s", email, password))))
 }
 
-<<<<<<< HEAD
-func createSessionToken(t *testing.T, userID string, isServer bool, duration int64) *SessionToken {
-	sessionToken, err := CreateSessionToken(&TokenData{UserId: userID, IsServer: isServer, DurationSecs: duration}, withTokenConfig)
-=======
-func T_CreateSessionToken(t *testing.T, userId string, isServer bool, duration int64) *SessionToken {
+func createSessionToken(t *testing.T, userId string, isServer bool, duration int64) *SessionToken {
 	sessionToken, err := CreateSessionToken(&TokenData{UserId: userId, IsServer: isServer, DurationSecs: duration}, FAKE_CONFIG.TokenConfigs[0])
->>>>>>> cfe90c5b
 	if err != nil {
 		t.Fatalf("Error creating session token: %#v", err)
 	}
