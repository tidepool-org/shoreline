--- conflicted
+++ resolved
@@ -21,21 +21,12 @@
 	"github.com/gorilla/mux"
 	"github.com/tidepool-org/go-common/clients"
 	"github.com/tidepool-org/go-common/clients/highwater"
-<<<<<<< HEAD
-	"github.com/tidepool-org/shoreline/oauth2"
 	"github.com/tidepool-org/shoreline/user/marketo"
-=======
->>>>>>> 399f95ac
 )
 
 const (
 	theSecret  = "shhh! don't tell"
 	makeItFail = true
-)
-
-<<<<<<< HEAD
-type (
-	MockOAuth struct{}
 )
 
 func InitAPITest(cfg ApiConfig, logger *log.Logger, store Storage, metrics highwater.Client, marketoManager marketo.Manager) *Api {
@@ -45,14 +36,6 @@
 		metrics:        metrics,
 		logger:         logger,
 		marketoManager: marketoManager,
-=======
-func InitAPITest(cfg ApiConfig, logger *log.Logger, store Storage, metrics highwater.Client) *Api {
-	return &Api{
-		Store:     store,
-		ApiConfig: cfg,
-		metrics:   metrics,
-		logger:    logger,
->>>>>>> 399f95ac
 	}
 }
 
@@ -90,38 +73,21 @@
 	/*
 	 * expected path
 	 */
-<<<<<<< HEAD
 	logger             = log.New(os.Stdout, USER_API_PREFIX, log.LstdFlags|log.Lshortfile)
-	mockStore          = NewMockStoreClient(FAKE_CONFIG.Salt, false, false)
+	mockStore          = NewMockStoreClient(fakeConfig.Salt, false, false)
 	mockMetrics        = highwater.NewMock()
 	mockMarketoManager = NewTestManager()
-	shoreline          = InitAPITest(FAKE_CONFIG, logger, mockStore, mockMetrics, mockMarketoManager)
-	/*
-	 *
-	 */
-	mockNoDupsStore = NewMockStoreClient(FAKE_CONFIG.Salt, true, false)
-	shorelineNoDups = InitAPITest(FAKE_CONFIG, logger, mockNoDupsStore, mockMetrics, mockMarketoManager)
-	/*
-	 * failure path
-	 */
-	mockStoreFails = NewMockStoreClient(FAKE_CONFIG.Salt, false, MAKE_IT_FAIL)
-	shorelineFails = InitAPITest(FAKE_CONFIG, logger, mockStoreFails, mockMetrics, mockMarketoManager)
-=======
-	logger      = log.New(os.Stdout, USER_API_PREFIX, log.LstdFlags|log.Lshortfile)
-	mockStore   = NewMockStoreClient(fakeConfig.Salt, false, false)
-	mockMetrics = highwater.NewMock()
-	shoreline   = InitAPITest(fakeConfig, logger, mockStore, mockMetrics)
+	shoreline          = InitAPITest(fakeConfig, logger, mockStore, mockMetrics, mockMarketoManager)
 	/*
 	 *
 	 */
 	mockNoDupsStore = NewMockStoreClient(fakeConfig.Salt, true, false)
-	shorelineNoDups = InitAPITest(fakeConfig, logger, mockNoDupsStore, mockMetrics)
+	shorelineNoDups = InitAPITest(fakeConfig, logger, mockNoDupsStore, mockMetrics, mockMarketoManager)
 	/*
 	 * failure path
 	 */
-	mockStoreFails = NewMockStoreClient(fakeConfig.Salt, false, makeItFail)
-	shorelineFails = InitAPITest(fakeConfig, logger, mockStoreFails, mockMetrics)
->>>>>>> 399f95ac
+	mockStoreFails = NewMockStoreClient(fakeConfig.Salt, false, MAKE_IT_FAIL)
+	shorelineFails = InitAPITest(fakeConfig, logger, mockStoreFails, mockMetrics, mockMarketoManager)
 
 	responsableStore      = NewResponsableMockStoreClient()
 	responsableGatekeeper = NewResponsableMockGatekeeper()
@@ -129,11 +95,7 @@
 )
 
 func InitShoreline(config ApiConfig, store Storage, metrics highwater.Client, perms clients.Gatekeeper) *Api {
-<<<<<<< HEAD
 	api := InitAPITest(config, logger, store, metrics, mockMarketoManager)
-=======
-	api := InitAPITest(config, logger, store, metrics)
->>>>>>> 399f95ac
 	api.AttachPerms(perms)
 	return api
 }
@@ -142,6 +104,7 @@
 // creating a mock Marketo Manager
 type MockManager struct {
 }
+
 func (U *MockManager) CreateListMembershipForUser(newUser marketo.User) {
 
 }
