--- conflicted
+++ resolved
@@ -593,7 +593,7 @@
 // status: 200 TP_SESSION_TOKEN
 // status: 400 STATUS_MISSING_ID_PW
 // status: 401 STATUS_PW_WRONG
-// status: 500 STATUS_ERR_UPDATING_TOKEN
+// status: 500 STATUS_ERR_GENERATING_TOKEN
 func (a *Api) ServerLogin(res http.ResponseWriter, req *http.Request) {
 
 	server, pw := req.Header.Get(TP_SERVER_NAME), req.Header.Get(TP_SERVER_SECRET)
@@ -610,12 +610,8 @@
 			server,
 			true,
 		); err != nil {
-			log.Printf("ServerLogin %s err[%s]", STATUS_MISSING_ID_PW, err.Error())
-<<<<<<< HEAD
-			sendModelAsResWithStatus(res, status.NewStatus(http.StatusInternalServerError, STATUS_ERR_GENTERATING_TOKEN), http.StatusInternalServerError)
-=======
+			log.Printf("ServerLogin %s err[%s]", STATUS_ERR_GENERATING_TOKEN, err.Error())
 			sendModelAsResWithStatus(res, status.NewStatus(http.StatusInternalServerError, STATUS_ERR_GENERATING_TOKEN), http.StatusInternalServerError)
->>>>>>> 826d33f8
 			return
 		} else {
 			a.logMetricAsServer("serverlogin", sessionToken.Id, nil)
